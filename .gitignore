--- conflicted
+++ resolved
@@ -3,13 +3,5 @@
 .env
 __pycache__/
 *.pyc
-<<<<<<< HEAD
-<<<<<<< Updated upstream
 *.idea
-=======
-chroma_storage/
->>>>>>> Stashed changes
-=======
-*.idea
-chroma_storage/
->>>>>>> b4f92879
+chroma_storage/