--- conflicted
+++ resolved
@@ -433,9 +433,4 @@
 
 
 if __name__ == '__main__':
-<<<<<<< HEAD
-
-    app.run(host='0.0.0.0', debug=True, port=7500)  # nosec B201, B104
-=======
-    app.run(host='0.0.0.0', debug=True, port=80)  # nosec B201, B104
->>>>>>> 94c36b1b
+  app.run(host='0.0.0.0', debug=True, port=80)  # nosec B201, B104
