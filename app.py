--- conflicted
+++ resolved
@@ -138,7 +138,6 @@
     Returns:
         Response: Rendered dashboard.html template or login view.
     """
-<<<<<<< HEAD
 
     return render_template(
         "dashboard.html",
@@ -147,9 +146,6 @@
         CLERK_PUBLISHABLE_KEY = os.getenv("CLERK_PUBLISHABLE_KEY"),
         CLERK_FRONTEND_API_URL = os.getenv("CLERK_FRONTEND_API_URL"),
     )
-=======
-    return render_template("dashboard.html")
->>>>>>> 7fbe1ad0
 
 
 @app.route("/create-project")
@@ -159,7 +155,6 @@
     Returns:
         Response: Rendered create_project.html template.
     """
-<<<<<<< HEAD
     if not request.auth:
         return {"error": "Not authenticated"}, 401
 
@@ -168,9 +163,6 @@
         CLERK_PUBLISHABLE_KEY = os.getenv("CLERK_PUBLISHABLE_KEY"),
         CLERK_FRONTEND_API_URL = os.getenv("CLERK_FRONTEND_API_URL"),
     )
-=======
-    return render_template("create_project.html")
->>>>>>> 7fbe1ad0
 
 
 @app.route("/project/<project_id>")
@@ -182,7 +174,6 @@
     Returns:
         Response: Rendered project_overview.html template.
     """
-<<<<<<< HEAD
     if not request.auth:
         return render_template('dashboard.html',
             auth=None,
@@ -199,9 +190,6 @@
         CLERK_PUBLISHABLE_KEY = os.getenv("CLERK_PUBLISHABLE_KEY"),
         CLERK_FRONTEND_API_URL = os.getenv("CLERK_FRONTEND_API_URL"),
     )
-=======
-    return render_template("project_overview.html", project_id=project_id)
->>>>>>> 7fbe1ad0
 
 
 @app.route("/api/projects", methods=["POST"])
@@ -364,14 +352,10 @@
     Returns:
         Response: JSON with extracted text or error message.
     """
-<<<<<<< HEAD
     if not request.auth:
         return jsonify({"error": "Unauthorized"}), 401
 
     if 'file' not in request.files:
-=======
-    if "file" not in request.files:
->>>>>>> 7fbe1ad0
         return jsonify({"error": "No file provided"}), 400
 
     file = request.files["file"]
@@ -456,14 +440,10 @@
     Returns:
         Response: JSON list of newsletter papers with metadata.
     """
-<<<<<<< HEAD
     if not request.auth:
         return jsonify({"error": "Unauthorized"}), 401
 
     project_id = request.args.get('projectId') or request.args.get('project_id')
-=======
-    project_id = request.args.get("projectId") or request.args.get("project_id")
->>>>>>> 7fbe1ad0
     if not project_id:
         return jsonify({"error": "Missing projectId"}), 400
 
