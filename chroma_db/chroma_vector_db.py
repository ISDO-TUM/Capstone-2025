--- conflicted
+++ resolved
@@ -33,8 +33,6 @@
 
     def __init__(self, collection_name: str = "research-papers") -> None:
         # single code-path, host decided by env-var
-        # UNCOMMENT THIS FOR LOCAL TESTING ONLY;
-        # self.client = chromadb.HttpClient(host="localhost", port=8000)
         self.client = chromadb.HttpClient(host=CHROMA_HOST, port=CHROMA_PORT)
         self.collection: Collection = self.client.get_or_create_collection(collection_name)
 
@@ -89,17 +87,12 @@
             - None if error occurs
         """
         try:
-<<<<<<< HEAD
-            # Check collection count first
-            collection_count = self.collection.count()
-            logger.info(f"ChromaDB collection has {collection_count} documents")
-
-            if collection_count == 0:
-                logger.warning("ChromaDB collection is empty!")
-                return []
-=======
             # Get total number of documents in collection
             total_docs = self.collection.count()
+
+            if total_docs == 0:
+                logger.warning("ChromaDB collection is empty!")
+                return []  # todo check if this works
 
             # If we're filtering by similarity, get ALL papers to check their similarity
             if min_similarity > 0:
@@ -111,7 +104,6 @@
             include_params = ["metadatas"]
             if return_scores or min_similarity > 0:
                 include_params.append("distances")
->>>>>>> b3542528
 
             results = self.collection.query(
                 query_embeddings=[user_profile_embedding],
@@ -119,14 +111,9 @@
                 include=include_params  # type: ignore
             )
 
-<<<<<<< HEAD
-            # The IDs are returned in the results even without specifying them in include
-            ids = results.get("ids", [[]])[0]
-            logger.info(f"Similarity search returned {len(ids)} results: {ids}")
-            return ids
-=======
             ids_result = results.get("ids", [[]])
             ids = ids_result[0] if ids_result else []
+            logger.info(f"Similarity search returned {len(ids)} results: {ids}")
 
             if not ids:
                 return None
@@ -154,7 +141,6 @@
                         filtered_scores.append(similarity_score)
 
             return filtered_ids, filtered_scores
->>>>>>> b3542528
 
         except Exception as e:
             logger.error(f"Error performing similarity search: {e}")
@@ -181,9 +167,7 @@
 
             embeddings = results.get("embeddings", [])
             logger.debug(
-                f"Raw embeddings result for {paper_hash}: {
-                    type(embeddings)}, length: {
-                    len(embeddings) if embeddings is not None else 'None'}")
+                f"Raw embeddings result for {paper_hash}: {type(embeddings)}, length: {len(embeddings) if embeddings is not None else 'None'}")
 
             if embeddings is not None and len(embeddings) > 0:
                 embedding = embeddings[0]
