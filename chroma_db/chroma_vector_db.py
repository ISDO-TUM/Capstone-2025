<<<<<<< HEAD
import logging
from typing import List, Dict

import chromadb
from chromadb.api.models.Collection import Collection
from llm.Embeddings import embed_string

import os
import sys
=======
from llm.Embeddings import embed_string
from chromadb.api.models.Collection import Collection
import chromadb
from typing import List, Dict, Optional
import logging
import sys
import os

>>>>>>> 0ce4cd4f
sys.path.append(os.path.abspath(os.path.join(os.path.dirname(__file__), "..")))


logger = logging.getLogger(__name__)
logging.basicConfig(level=logging.INFO)


class ChromaVectorDB:
    def __init__(self, collection_name: str = "research-papers") -> None:
        self.client = chromadb.HttpClient(host="localhost", port=8000)
        self.collection: Collection = self.client.get_or_create_collection(collection_name)

    def store_embeddings(self, data: List[Dict[str, str]]) -> int:
        """
        Store text embeddings in Chroma using OpenAI API.

        Args:
            data: list of dicts like {"hash": str, "text": str}

        Returns:
            status_code: 0 if all succeeded, 1 if any failed
        """
        errors = 0

        for item in data:
            try:
                hash_id = item["hash"]
                text = item["text"]

                embedding = embed_string(text)

                self.collection.upsert(
                    ids=[hash_id],
                    embeddings=[embedding],
                    documents=[text]
                )

            except Exception as e:
                logger.error(f"Failed to store embedding for hash={item.get('hash')}: {e}")
                errors += 1

        return 1 if errors else 0

    def perform_similarity_search(self, k: int, user_profile_embedding: List[float]) -> Optional[List[str]]:
        """
        Perform similarity search on ChromaDB.

        Args:
            k (int): No. of top similar results to return
            user_profile_embedding (List[float]): Embedding vector of the user profile

        Returns:
            List[str]: List of top-k hashes (ids) of similar items
            or None if error occurs
        """
        try:
            results = self.collection.query(
                query_embeddings=[user_profile_embedding],
                n_results=k,
                include=["ids"]
            )

            return results.get("ids", [[]])[0]

        except Exception as e:
            logger.error(f"Error performing similarity search: {e}")
            return None

    def count_documents(self) -> int:
        return self.collection.count()<|MERGE_RESOLUTION|>--- conflicted
+++ resolved
@@ -1,4 +1,3 @@
-<<<<<<< HEAD
 import logging
 from typing import List, Dict
 
@@ -8,16 +7,6 @@
 
 import os
 import sys
-=======
-from llm.Embeddings import embed_string
-from chromadb.api.models.Collection import Collection
-import chromadb
-from typing import List, Dict, Optional
-import logging
-import sys
-import os
-
->>>>>>> 0ce4cd4f
 sys.path.append(os.path.abspath(os.path.join(os.path.dirname(__file__), "..")))
 
 
