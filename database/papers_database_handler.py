"""
This module handles all paper-related database operations for the Capstone project.

Responsibilities:
- Inserting, updating, and deleting paper records in the database
- Generating and managing paper hashes for deduplication
- Fetching papers by hash, ID, or project linkage
- Utility functions for paper metadata normalization and status codes

All database operations are designed to be robust, transactional, and reusable by the agent and API layers.
"""

import psycopg2
from psycopg2 import extras
from dotenv import load_dotenv
import hashlib
from utils.status import Status
import json
from database.database_connection import connect_to_db

load_dotenv()


def _generate_paper_hash(paper_data_dict):
    """
    Generate a SHA256 hash from specific fields of a paper data dictionary for deduplication.
    Args:
        paper_data_dict (dict): Dictionary containing paper metadata fields.
    Returns:
        str: SHA256 hash string representing the paper's unique identity.
    """

    def s(value):
        if value is None:
            return ""
        return str(value)

    fields_to_hash = [
        s(paper_data_dict.get("id")),
        s(paper_data_dict.get("title")),
        s(paper_data_dict.get("abstract")),
        s(paper_data_dict.get("authors")),
        s(paper_data_dict.get("publication_date")),
        s(paper_data_dict.get("landing_page_url")),
        s(paper_data_dict.get("pdf_url")),
    ]

    data_string = "||".join(fields_to_hash)
    return hashlib.sha256(data_string.encode("utf-8")).hexdigest()


def insert_papers(papers_data_list):
    """
    Insert one or more paper records into the papers_table, including extra metrics.
    Args:
        papers_data_list (list[dict]): List of paper metadata dicts to insert.
    Returns:
        tuple: (status_code, inserted_details)
            - status_code: Status.SUCCESS if at least one row inserted, Status.FAILURE otherwise.
            - inserted_details: List of dicts with 'title', 'abstract', and 'hash' for each inserted paper.
    Side effects:
        Inserts new rows into the database and commits the transaction.
    """
    # ---------------- upfront checks -----------------
    if not isinstance(papers_data_list, list):
        print("insert_papers expects a list of dicts.")
        return Status.FAILURE, []

    if not papers_data_list:
        return Status.SUCCESS, []

    # ---------------- DB connection ------------------
    conn = connect_to_db()
    if conn is None:
        return Status.FAILURE, []

    cur = conn.cursor(cursor_factory=extras.DictCursor)

    SQL = """
        INSERT INTO public.papers_table (
            paper_hash, id, title, abstract, authors,
            publication_date, landing_page_url, pdf_url,
            similarity_score, fwci, citation_normalized_percentile,
            cited_by_count, counts_by_year,
            venue_name, venue_type,
            is_oa, oa_status, oa_url
        )
        VALUES (%s,%s,%s,%s,%s,%s,%s,%s,%s,%s,%s,%s,%s,%s,%s,%s,%s,%s)
        ON CONFLICT (paper_hash) DO NOTHING;
    """

    inserted_details = []

    # ---------------- main loop ----------------------
    for p in papers_data_list:
        if not isinstance(p, dict) or "id" not in p or "title" not in p:
            print(f"Skipping malformed record: {p!r}")
            continue

        try:
            p_hash = _generate_paper_hash(p)

            abstract = p.get("abstract")
            authors = p.get("authors")
            pub_date = p.get("publication_date")
            landing_url = p.get("landing_page_url")
            pdf_url = p.get("pdf_url")

            venue_name = p.get("venue_name")
            venue_type = p.get("venue_type")
            is_oa = p.get("is_oa")
            oa_status = p.get("oa_status")
            oa_url = p.get("oa_url")

            sim_score = _to_float(p.get("similarity_score"))
            fwci = _to_float(p.get("fwci"))

            # ---------- NEW: pull only the numeric percentile ----------
            cit_norm_raw = p.get("citation_normalized_percentile")
            cit_norm_pct = (
                _to_float(cit_norm_raw["value"])
                if isinstance(cit_norm_raw, dict)
                else None
            )

            cited_count = _to_int(p.get("cited_by_count"))

            counts_years = p.get("counts_by_year")
            if counts_years is not None:
                counts_years = json.dumps(counts_years)  # -> JSONB text

            cur.execute(
                SQL,
                (
<<<<<<< HEAD
                    p_hash, p["id"], p["title"], abstract, authors,
                    pub_date, landing_url, pdf_url,
                    sim_score, fwci, cit_norm_pct,
                    cited_count, counts_years,
                    venue_name, venue_type,
                    is_oa, oa_status, oa_url
=======
                    p_hash,
                    p["id"],
                    p["title"],
                    abstract,
                    authors,
                    pub_date,
                    landing_url,
                    pdf_url,
                    sim_score,
                    fwci,
                    cit_norm_pct,
                    cited_count,
                    counts_years,
>>>>>>> 7fbe1ad0
                ),
            )

            if cur.rowcount:
                inserted_details.append(
                    {"title": p["title"], "abstract": abstract or "", "hash": p_hash}
                )

        except psycopg2.Error as db_err:
            print(f"[DB] error inserting {p.get('id')}: {db_err.diag.message_primary}")
            conn.rollback()

    # --------------- finalise ------------------------
    conn.commit()
    cur.close()
    conn.close()

    status_code = Status.SUCCESS if inserted_details else Status.FAILURE
    return status_code, inserted_details


def get_all_papers():
    """
    Retrieve all papers from the papers_table.
    Returns:
        list[dict]: List of all paper records as dictionaries.
    """
    conn = connect_to_db()
    if not conn:
        return []

    cur = conn.cursor(cursor_factory=psycopg2.extras.DictCursor)
    sql = "SELECT paper_hash, id, title, abstract, authors, publication_date, landing_page_url, pdf_url FROM papers_table;"
    try:
        cur.execute(sql)
        papers = [dict(row) for row in cur.fetchall()]
        return papers
    except psycopg2.Error as e:
        print(f"Error fetching all papers: {e}")
        return []
    finally:
        cur.close()
        conn.close()


def get_papers_by_original_id(original_id):
    """
    Retrieve all versions of a paper from the papers_table by its original ID.
    Args:
        original_id (str): The original paper ID.
    Returns:
        list[dict]: List of paper versions as dictionaries.
    """
    conn = connect_to_db()
    if not conn:
        return []

    cur = conn.cursor(cursor_factory=psycopg2.extras.DictCursor)
    sql = "SELECT paper_hash, id, title, abstract, authors, publication_date, landing_page_url, pdf_url FROM papers_table WHERE id = %s;"
    try:
        cur.execute(sql, (original_id,))
        papers = [dict(row) for row in cur.fetchall()]
        return papers
    except psycopg2.Error as e:
        print(f"Error fetching papers by original ID {original_id}: {e}")
        return []
    finally:
        cur.close()
        conn.close()


def get_paper_by_hash(paper_hash_to_find):
    """
    Retrieve a specific paper version from the papers_table by its unique hash.
    Args:
        paper_hash_to_find (str): The paper hash to look up.
    Returns:
        dict or None: Paper record as a dictionary, or None if not found.
    """
    conn = connect_to_db()
    if not conn:
        return None

    cur = conn.cursor(cursor_factory=psycopg2.extras.DictCursor)
    sql = """
        SELECT
            paper_hash,
            id,
            title,
            abstract,
            authors,
            publication_date,
            landing_page_url,
            pdf_url,
            similarity_score,
            fwci,
            citation_normalized_percentile,
            cited_by_count,
            counts_by_year,
            venue_name,
            venue_type,
            is_oa,
            oa_status,
            oa_url
        FROM papers_table
        WHERE paper_hash = %s;
    """
    try:
        cur.execute(sql, (paper_hash_to_find,))
        paper = cur.fetchone()
        return dict(paper) if paper else None
    except psycopg2.Error as e:
        print(f"Error fetching paper by hash {paper_hash_to_find}: {e}")
        return None
    finally:
        cur.close()
        conn.close()


def get_papers_by_hash(paper_hashes_to_find):
    """
    Retrieve one or more papers from papers_table by their unique hashes, preserving input order.
    Args:
        paper_hashes_to_find (list[str]): List of paper_hash strings.
    Returns:
        list[dict]: List of paper records as dictionaries, in the same order as input hashes.
    """
    if not isinstance(paper_hashes_to_find, list) or not paper_hashes_to_find:
        print("Error: Input must be a non-empty list of paper hashes.")
        return []

    conn = connect_to_db()
    if not conn:
        return []

    cur = conn.cursor(cursor_factory=psycopg2.extras.DictCursor)
    sql = """
        SELECT
            paper_hash,
            id,
            title,
            abstract,
            authors,
            publication_date,
            landing_page_url,
            pdf_url,
            similarity_score,
            fwci,
            citation_normalized_percentile,
            cited_by_count,
            counts_by_year,
            venue_name,
            venue_type,
            is_oa,
            oa_status,
            oa_url
        FROM papers_table
        WHERE paper_hash = ANY(%s);
    """

    try:
        cur.execute(sql, (paper_hashes_to_find,))
        papers_dict = {row["paper_hash"]: dict(row) for row in cur.fetchall()}

        # Preserve the order of the input hashes
        papers = []
        for hash_value in paper_hashes_to_find:
            if hash_value in papers_dict:
                papers.append(papers_dict[hash_value])

        return papers
    except psycopg2.Error as e:
        print(f"Error fetching papers by hashes {paper_hashes_to_find}: {e}")
        return []
    finally:
        cur.close()
        conn.close()


def update_paper(old_paper_hash, update_data):
    """
    Update one or more fields of a specific paper version.
    Args:
        old_paper_hash (str): The hash of the paper to update.
        update_data (dict): Dictionary of fields to update.
    Returns:
        bool: True if update was successful, False otherwise.
    Side effects:
        Inserts a new version of the paper and deletes the old version in the database.
    """
    if not update_data:
        print("No data provided for paper update.")
        return False

    conn = connect_to_db()
    if not conn:
        return False

    cur = conn.cursor()

    try:
        cur.execute(
            "SELECT id, title, abstract, authors, publication_date, landing_page_url, pdf_url FROM papers_table WHERE paper_hash = %s;",
            (old_paper_hash,),
        )
        current_paper_tuple = cur.fetchone()

        if not current_paper_tuple:
            print(f"No paper found with hash {old_paper_hash} to update.")
            return False

        current_paper_data = {
            "id": current_paper_tuple[0],
            "title": current_paper_tuple[1],
            "abstract": current_paper_tuple[2],
            "authors": current_paper_tuple[3],
            "publication_date": current_paper_tuple[4],
            "landing_page_url": current_paper_tuple[5],
            "pdf_url": current_paper_tuple[6],
        }

        updated_paper_data = current_paper_data.copy()

        allowed_fields = [
            "id",
            "title",
            "abstract",
            "authors",
            "publication_date",
            "landing_page_url",
            "pdf_url",
        ]

        valid_update_applied = False
        for key, value in update_data.items():
            if key in allowed_fields:
                if key == "publication_date" and (value == "" or value is None):
                    updated_paper_data[key] = None
                else:
                    updated_paper_data[key] = value
                valid_update_applied = True
            else:
                print(
                    f"Warning: Field '{key}' is not an allowed paper field for update and will be ignored."
                )

        if not valid_update_applied:
            print("No valid fields provided for update.")

            return True

        new_hash = _generate_paper_hash(updated_paper_data)

        if new_hash == old_paper_hash:
            print(
                f"Update for paper hash {old_paper_hash} resulted in no change to content hash. No DB modification needed."
            )
            return True

        insert_sql = """
            INSERT INTO papers_table (paper_hash, id, title, abstract, authors, publication_date, landing_page_url, pdf_url)
            VALUES (%s, %s, %s, %s, %s, %s, %s, %s)
            ON CONFLICT (paper_hash) DO NOTHING;
        """

        cur.execute(
            insert_sql,
            (
                new_hash,
                updated_paper_data["id"],
                updated_paper_data["title"],
                updated_paper_data.get("abstract"),
                updated_paper_data.get("authors"),
                updated_paper_data.get("publication_date"),
                updated_paper_data.get("landing_page_url"),
                updated_paper_data.get("pdf_url"),
            ),
        )

        rows_inserted = cur.rowcount
        if rows_inserted == 0 and new_hash != old_paper_hash:
            print(
                f"Updated state for paper (old hash {old_paper_hash}) results in new hash {new_hash}, which already exists in the DB."
            )

        delete_sql = "DELETE FROM papers_table WHERE paper_hash = %s;"
        cur.execute(delete_sql, (old_paper_hash,))

        if cur.rowcount == 0:
            print(
                f"Warning: Paper with old hash {old_paper_hash} was not found for deletion after update attempt. This might be okay if the new state's hash ({new_hash}) was identical and already existed."
            )

        conn.commit()
        print(
            f"Paper with old hash {old_paper_hash} processed for update. New effective hash is {new_hash}."
        )
        return True

    except psycopg2.Error as e:
        print(f"Error updating paper with old hash {old_paper_hash}: {e}")
        if conn:
            conn.rollback()
        return False
    except Exception as ex:
        print(
            f"An unexpected error occurred while updating paper {old_paper_hash}: {ex}"
        )
        if conn:
            conn.rollback()
        return False
    finally:
        if cur:
            cur.close()
        if conn:
            conn.close()


def update_paper_field(old_paper_hash, field_name, new_value):
    """
    Update a specific field of a paper version identified by 'old_paper_hash'.
    Args:
        old_paper_hash (str): The hash of the paper to update.
        field_name (str): The field to update.
        new_value: The new value for the field.
    Returns:
        bool: True if update was successful, False otherwise.
    """

    allowed_fields = [
        "id",
        "title",
        "abstract",
        "authors",
        "publication_date",
        "landing_page_url",
        "pdf_url",
    ]
    if field_name not in allowed_fields:
        print(f"Error: '{field_name}' is not an updatable field for a paper.")
        return False
    return update_paper(old_paper_hash, {field_name: new_value})


def delete_paper_by_hash(paper_hash_to_delete):
    """
    Delete a specific paper version from the papers_table by its unique hash.
    Args:
        paper_hash_to_delete (str): The hash of the paper to delete.
    Returns:
        bool: True if deletion was successful, False otherwise.
    Side effects:
        Removes the paper from the database.
    """
    conn = connect_to_db()
    if not conn:
        return False

    cur = conn.cursor()
    sql = "DELETE FROM papers_table WHERE paper_hash = %s;"
    try:
        cur.execute(sql, (paper_hash_to_delete,))
        conn.commit()
        if cur.rowcount == 0:
            print(f"No paper found with hash {paper_hash_to_delete} to delete.")
            return False
        print(f"Paper with hash {paper_hash_to_delete} deleted successfully.")
        return True
    except psycopg2.Error as e:
        print(f"Error deleting paper with hash {paper_hash_to_delete}: {e}")
        conn.rollback()
        return False
    finally:
        cur.close()
        conn.close()


def list_tables_and_columns():
    """
    List all tables in the 'public' schema and their columns, focusing on 'papers_table'.
    Returns:
        None. Prints schema information to stdout.
    """
    conn = connect_to_db()
    if not conn:
        return

    cur = conn.cursor()
    try:
        cur.execute("""
            SELECT table_name
            FROM information_schema.tables
            WHERE table_schema = 'public' AND table_name = 'papers_table' -- Focus on papers_table
            ORDER BY table_name;
            """)
        tables = cur.fetchall()
        if not tables:
            print("Table 'papers_table' not found in 'public' schema.")
            return

        print("Schema for 'papers_table':")
        for table in tables:
            table_name = table[0]
            cur.execute(
                """
                SELECT c.column_name, c.data_type, c.is_nullable, c.column_default,
                       tc.constraint_name, tc.constraint_type
                FROM information_schema.columns c
                LEFT JOIN information_schema.key_column_usage kcu
                  ON c.table_schema = kcu.table_schema
                  AND c.table_name = kcu.table_name
                  AND c.column_name = kcu.column_name
                LEFT JOIN information_schema.table_constraints tc
                  ON kcu.constraint_schema = tc.constraint_schema
                  AND kcu.constraint_name = tc.constraint_name
                WHERE c.table_name = %s AND c.table_schema = 'public'
                ORDER BY c.ordinal_position;
                """,
                (table_name,),
            )
            columns = cur.fetchall()
            for column in columns:
                constraint_info = ""
                if column[4] and column[5]:  # constraint_name and constraint_type
                    constraint_info = f", Constraint: {column[4]} ({column[5]})"
                print(
                    f"  - {column[0]} ({column[1]}, Nullable: {column[2]}, Default: {column[3]}{constraint_info})"
                )
    except psycopg2.Error as e:
        print(f"Error listing tables and columns: {e}")
    finally:
        cur.close()
        conn.close()


# HELPER functions
def _to_float(val):
    """
    Convert a value to float if possible, else return None.
    Args:
        val: Value to convert.
    Returns:
        float or None
    """
    try:
        return float(val) if val is not None else None
    except (TypeError, ValueError):
        return None


def _to_int(val):
    """
    Convert a value to int if possible, else return None.
    Args:
        val: Value to convert.
    Returns:
        int or None
    """
    try:
        return int(val) if val is not None else None
    except (TypeError, ValueError):
        return None


if __name__ == "__main__":
    # 1. Make sure your .env file is set up with DB credentials.
    # 2. Ensure the 'papers_table' exists with the correct schema.
    #    You might need to DROP and RECREATE it if the schema changed significantly.
    #
    #    Example CREATE TABLE statement:
    #    DROP TABLE IF EXISTS papers_table; -- If you want to start fresh for testing
    #    CREATE TABLE papers_table (
    #        paper_hash TEXT PRIMARY KEY,     -- Hash of content fields
    #        id TEXT NOT NULL,                -- Original external ID
    #        title TEXT NOT NULL,
    #        abstract TEXT,
    #        authors TEXT,
    #        publication_date TEXT,
    #        landing_page_url TEXT,
    #        pdf_url TEXT
    #    );

    print("Listing existing table schema (initial check):")
    list_tables_and_columns()
    print("-" * 40)

    sample_paper_1_data = {
        "id": "arxiv_2401.00001_v1",
        "title": "A Study on Advanced AI Models",
        "abstract": "This paper explores advanced AI models.",
        "authors": "Jane Doe, John Smith",
        "publication_date": "2024-01-15",
        "landing_page_url": "https://example.com/paper/arxiv_2401.00001",
        "pdf_url": "https://example.com/pdf/paper/arxiv_2401.00001.pdf",
    }
    sample_paper_2_data = {
        "id": "doi_10.1000_xyz123",
        "title": "Quantum Entanglement in Nanostructures",
        "authors": "Alice Wonderland, Bob The Builder",
        "publication_date": "2023-11-01",
        "abstract": None,
        "pdf_url": "https://example.com/pdf/paper/doi_10.1000_xyz123.pdf",
    }
    sample_paper_3_data = {
        "id": "internal_report_007",
        "title": "Internal Research Findings",
        "abstract": "Confidential findings.",
        "authors": "Agent K",
        "publication_date": "",
        "landing_page_url": "internal_paper_link",
    }

    paper_1_hash = None
    paper_2_hash = None
    paper_3_hash = None

    print("\nAttempting to insert papers:")
    papers_to_insert = [
        sample_paper_1_data,
        sample_paper_2_data,
        sample_paper_3_data,
        sample_paper_1_data,
    ]
    status_code, inserted_info = insert_papers(papers_to_insert)

    print(f"Insertion Status Code: {status_code}")
    if status_code == 1:
        print("Successfully inserted papers:")
        for info in inserted_info:
            print(
                f"  Title: {info['title']}, Abstract: '{info['abstract']}', Hash: {info['hash']}"
            )

            if info["title"] == sample_paper_1_data["title"]:
                paper_1_hash = info["hash"]
            elif info["title"] == sample_paper_2_data["title"]:
                paper_2_hash = info["hash"]
            elif info["title"] == sample_paper_3_data["title"]:
                paper_3_hash = info["hash"]
    elif not inserted_info:
        print(
            "  No new papers were inserted (possibly all duplicates or all data invalid)."
        )
    else:
        print("  Insertion was reported as unsuccessful.")
        if inserted_info:
            print(
                f"  Partial/erroneous info (should be empty on error): {inserted_info}"
            )

    # print("-" * 40)
    #
    # print("\nFetching all papers:")
    # all_papers = get_all_papers()
    # if all_papers:
    #     for paper in all_papers:
    #         print(f"  Hash: {paper['paper_hash']}, OrigID: {paper['id']}, Title: {paper['title']}")
    # else:
    #     print("  No papers found or error fetching.")
    # print("-" * 40)
    #
    # if paper_1_hash:
    #     print(f"\nFetching paper by its hash '{paper_1_hash}':")
    #     paper = get_paper_by_hash(paper_1_hash)
    #     if paper:
    #         print(f"  Found: {paper}")
    #     else:
    #         print(f"  Paper with hash {paper_1_hash} not found (should exist).")
    #
    #     print(f"\nFetching paper versions by original ID '{sample_paper_1_data['id']}':")
    #     paper_versions = get_papers_by_original_id(sample_paper_1_data['id'])
    #     if paper_versions:
    #         print(f"  Found {len(paper_versions)} version(s):")
    #         for p_v in paper_versions:
    #             print(f"    Hash: {p_v['paper_hash']}, Title: {p_v['title']}")
    #     else:
    #         print(f"  Paper with original ID {sample_paper_1_data['id']} not found.")
    #     print("-" * 40)
    #
    #     print(f"\nUpdating abstract for paper hash '{paper_1_hash}':")
    #     updated_abstract = "This is an updated abstract for the AI paper, version 2."
    #     if update_paper_field(paper_1_hash, "abstract", updated_abstract):
    #
    #         temp_updated_data = sample_paper_1_data.copy()
    #         temp_updated_data["abstract"] = updated_abstract
    #         new_paper_1_hash = _generate_paper_hash(temp_updated_data)
    #
    #         print(
    #             f"  Update reported success. Old hash was {paper_1_hash}, new hash should be {new_paper_1_hash}.")
    #         paper_after_update = get_paper_by_hash(new_paper_1_hash)
    #         if paper_after_update:
    #             print(f"  Retrieved updated paper. Abstract: {paper_after_update.get('abstract')}")
    #             paper_1_hash = new_paper_1_hash
    #         else:
    #             print(
    #                 f"  Could not retrieve paper by new hash {new_paper_1_hash}. Update might have failed silently or hash mismatch.")
    #     else:
    #         print("  Update failed.")
    #     print("-" * 40)
    #
    # if paper_2_hash:
    #     print(f"\nUpdating multiple fields for paper hash '{paper_2_hash}':")
    #     update_payload = {
    #         "title": "Revised: Quantum Entanglement Paper (v2)",
    #         "authors": "Alice Wonderland, Bob The Builder, Eve The Reviewer",
    #         "landing_page_url": "https://newexample.com/revised_paper_doi"
    #     }
    #     if update_paper(paper_2_hash, update_payload):
    #         temp_updated_data_p2 = sample_paper_2_data.copy()
    #         temp_updated_data_p2.update(update_payload)
    #         new_paper_2_hash = _generate_paper_hash(temp_updated_data_p2)
    #
    #         print(
    #             f"  Multi-field update reported success. Old hash {paper_2_hash}, new hash {new_paper_2_hash}.")
    #         paper_after_multi_update = get_paper_by_hash(new_paper_2_hash)
    #         if paper_after_multi_update:
    #             print(f"  Updated Paper (retrieved by new hash): {paper_after_multi_update}")
    #             paper_2_hash = new_paper_2_hash
    #         else:
    #             print(f"  Could not retrieve paper by new hash {new_paper_2_hash}.")
    #
    #     else:
    #         print("  Multi-field update failed.")
    #     print("-" * 40)
    #
    # if paper_3_hash:
    #     print(f"\nDeleting paper with hash '{paper_3_hash}':")
    #     if delete_paper_by_hash(paper_3_hash):
    #         paper_after_delete = get_paper_by_hash(paper_3_hash)
    #         if not paper_after_delete:
    #             print(f"  Paper with hash {paper_3_hash} successfully deleted.")
    #         else:
    #             print(
    #                 f"  Paper with hash {paper_3_hash} still found after reported deletion. This is an error.")
    #     else:
    #         print(f"  Deletion of paper with hash {paper_3_hash} failed.")
    # else:
    #     print(
    #         "\nSkipping delete test for paper 3 as its hash was not captured (insertion might have failed).")
    # print("-" * 40)
    #
    # print("\nFinal listing of table schema:")
    # list_tables_and_columns()
    # print("-" * 40)
    #
    # print("\nTesting non-existent paper operations:")
    # non_existent_hash = "non_existent_paper_hash_value_12345"
    # print(f"Attempting to get paper by non-existent hash: {non_existent_hash}")
    # get_paper_by_hash(non_existent_hash)
    # print(f"Attempting to update paper by non-existent hash: {non_existent_hash}")
    # update_paper_field(non_existent_hash, "title", "New Title")
    # print(f"Attempting to delete paper by non-existent hash: {non_existent_hash}")
    # delete_paper_by_hash(non_existent_hash)
    #
    # print("\nTesting batch retrieval using get_papers_by_hash():")
    # if paper_1_hash and paper_2_hash:
    #     print(f"  Fetching papers by existing hashes: {paper_1_hash}, {paper_2_hash}")
    #     found_papers = get_papers_by_hash([paper_1_hash, paper_2_hash])
    #     if found_papers:
    #         print(f"  Found {len(found_papers)} paper(s):")
    #         for paper in found_papers:
    #             print(f"    - Hash: {paper['paper_hash']}, Title: {paper['title']}")
    #     else:
    #         print("  No papers were found (unexpected).")
    # else:
    #     print("  Skipping existing hash test due to missing hash values.")
    #
    # print("\n  Fetching papers by non-existent hashes:")
    # fake_hashes = ["not_a_real_hash_1", "not_a_real_hash_2"]
    # missing_papers = get_papers_by_hash(fake_hashes)
    # if not missing_papers:
    #     print("  Correctly found no matching papers.")
    # else:
    #     print(f"  Unexpectedly found {len(missing_papers)} paper(s):")
    #     for paper in missing_papers:
    #         print(f"    - Hash: {paper['paper_hash']}, Title: {paper['title']}")
    #
    # print("-" * 40)
    print("Test script finished.")<|MERGE_RESOLUTION|>--- conflicted
+++ resolved
@@ -132,14 +132,6 @@
             cur.execute(
                 SQL,
                 (
-<<<<<<< HEAD
-                    p_hash, p["id"], p["title"], abstract, authors,
-                    pub_date, landing_url, pdf_url,
-                    sim_score, fwci, cit_norm_pct,
-                    cited_count, counts_years,
-                    venue_name, venue_type,
-                    is_oa, oa_status, oa_url
-=======
                     p_hash,
                     p["id"],
                     p["title"],
@@ -153,7 +145,11 @@
                     cit_norm_pct,
                     cited_count,
                     counts_years,
->>>>>>> 7fbe1ad0
+                    venue_name,
+                    venue_type,
+                    is_oa,
+                    oa_status,
+                    oa_url
                 ),
             )
 
