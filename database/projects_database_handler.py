--- conflicted
+++ resolved
@@ -52,9 +52,6 @@
         VALUES (%s, %s, %s, %s)
     """
 
-<<<<<<< HEAD
-    cursor.execute(sql_insert, (project_id, user_id, title, description))
-=======
     cursor.execute(
         sql_insert,
         (
@@ -63,7 +60,6 @@
             description,
         ),
     )
->>>>>>> 7fbe1ad0
     conn.commit()
     cursor.close()
     conn.close()
@@ -91,24 +87,15 @@
     # Convert embedding list to JSONB format
     embedding_json = json.dumps(embedding)
 
-<<<<<<< HEAD
-    if not request.auth:
-        raise Exception("Not authenticated")
-
-    user_id = request.auth["user_id"]
-
-    if not request.auth:
-        raise Exception("Not authenticated")
-
-    user_id = request.auth["user_id"]
-
-=======
->>>>>>> 7fbe1ad0
+    if not request.auth:
+        raise Exception("Not authenticated")
+
+    user_id = request.auth["user_id"]
+
     cursor.execute(
         """
         UPDATE projects_table
         SET user_profile_embedding = %s
-<<<<<<< HEAD
         WHERE project_id = %s AND user_id = %s 
     """,
         (embedding_json, project_id, user_id),
@@ -116,12 +103,6 @@
 
     if cursor.rowcount == 0:
         raise Exception("Project not found or not owned by the current user")
-=======
-        WHERE project_id = %s
-    """,
-        (embedding_json, project_id),
-    )
->>>>>>> 7fbe1ad0
 
     conn.commit()
     cursor.close()
@@ -142,32 +123,18 @@
 
     cursor = conn.cursor()
 
-<<<<<<< HEAD
-    if not request.auth:
-        raise Exception("Not authenticated")
-
-    user_id = request.auth["user_id"]
-
-    if not request.auth:
-        raise Exception("Not authenticated")
-
-    user_id = request.auth["user_id"]
-
-=======
->>>>>>> 7fbe1ad0
+    if not request.auth:
+        raise Exception("Not authenticated")
+
+    user_id = request.auth["user_id"]
+
     cursor.execute(
         """
         SELECT user_profile_embedding
         FROM projects_table
-<<<<<<< HEAD
         WHERE project_id = %s AND user_id = %s
     """,
         (project_id, user_id),
-=======
-        WHERE project_id = %s
-    """,
-        (project_id,),
->>>>>>> 7fbe1ad0
     )
 
     result = cursor.fetchone()
@@ -212,18 +179,9 @@
     try:
         cursor.execute(
             """
-<<<<<<< HEAD
         UPDATE projects_table SET queries = %s WHERE project_id = %s AND user_id = %s
         """,
             (queries_str, project_id, user_id),
-=======
-        UPDATE projects_table SET queries = %s WHERE project_id = %s
-        """,
-            (
-                queries_str,
-                project_id,
-            ),
->>>>>>> 7fbe1ad0
         )
     except Exception as e:
         logger.error(f"Error updating projects_table with project queries: {e}")
@@ -250,7 +208,6 @@
     conn = connect_to_db()
     cursor = conn.cursor()
 
-<<<<<<< HEAD
     if not request.auth:
         raise Exception("Not authenticated")
 
@@ -262,10 +219,6 @@
     FROM projects_table 
     WHERE project_id = %s AND user_id = %s""",
         (project_id, user_id),
-=======
-    cursor.execute(
-        """ SELECT queries FROM projects_table WHERE project_id = %s""", (project_id,)
->>>>>>> 7fbe1ad0
     )
 
     queries = cursor.fetchone()
@@ -283,7 +236,6 @@
     conn = connect_to_db()
     cursor = conn.cursor()
 
-<<<<<<< HEAD
     if not request.auth:
         raise Exception("Not authenticated")
 
@@ -299,13 +251,6 @@
                        FROM projects_table
                        WHERE project_id = %s AND user_id = %s""",
         (project_id, user_id),
-=======
-    cursor.execute(
-        """ SELECT description
-                       FROM projects_table
-                       WHERE project_id = %s""",
-        (project_id,),
->>>>>>> 7fbe1ad0
     )
 
     prompt = cursor.fetchone()
@@ -345,32 +290,23 @@
 
     cursor = conn.cursor(cursor_factory=psycopg2.extras.DictCursor)
 
-<<<<<<< HEAD
-    if not request.auth:
-        raise Exception("Not authenticated")
-
-    user_id = request.auth["user_id"]
-
-    if not request.auth:
-        raise Exception("Not authenticated")
-
-    user_id = request.auth["user_id"]
-
-=======
->>>>>>> 7fbe1ad0
+    if not request.auth:
+        raise Exception("Not authenticated")
+
+    user_id = request.auth["user_id"]
+
+    if not request.auth:
+        raise Exception("Not authenticated")
+
+    user_id = request.auth["user_id"]
+
     cursor.execute(
         """
                    SELECT *
                    FROM projects_table
-<<<<<<< HEAD
                    WHERE project_id = %s AND user_id = %s
                    """,
         (project_id, user_id),
-=======
-                   WHERE project_id = %s
-                   """,
-        (project_id,),
->>>>>>> 7fbe1ad0
     )
     result = cursor.fetchone()
     if result is None:
@@ -395,7 +331,6 @@
     conn = connect_to_db()
     cursor = conn.cursor()
 
-<<<<<<< HEAD
     if not request.auth:
         raise Exception("Not authenticated")
 
@@ -408,15 +343,6 @@
     WHERE project_id = %s AND user_id = %s
 """,
         (email, project_id, user_id),
-=======
-    cursor.execute(
-        """
-                   UPDATE projects_table
-                   SET queries = %s
-                   WHERE project_id = %s VALUES (%s)
-                   """,
-        (email, project_id),
->>>>>>> 7fbe1ad0
     )
 
     conn.commit()
@@ -459,15 +385,9 @@
         """
         SELECT *
           FROM projects_table
-<<<<<<< HEAD
          WHERE project_id = %s AND user_id = %s
     """,
         (project_id, user_id),
-=======
-         WHERE project_id = %s
-    """,
-        (project_id,),
->>>>>>> 7fbe1ad0
     )
     row = cursor.fetchone()
     cursor.close()
@@ -499,15 +419,9 @@
             """
             UPDATE projects_table
             SET description = %s
-<<<<<<< HEAD
             WHERE project_id = %s AND user_id = %s
         """,
             (new_description, project_id, user_id),
-=======
-            WHERE project_id = %s
-        """,
-            (new_description, project_id),
->>>>>>> 7fbe1ad0
         )
         conn.commit()
         status = Status.SUCCESS
