--- conflicted
+++ resolved
@@ -15,17 +15,6 @@
 def trigger_agent(user_message: str):
     return agent.invoke({'messages': [system_prompt, HumanMessage(content=user_message)]})
 
-<<<<<<< HEAD
-    human_message = RatingH.format(
-        user_description=user_description,
-        retrieved_papers=retrieved_papers
-    )
-    result = llm_call(RatingS,human_message)
-    print(result)
-
-    return 0
-=======
->>>>>>> e49958a8
 
 # Left here to test the agent alone
 if __name__ == '__main__':
