--- conflicted
+++ resolved
@@ -226,16 +226,8 @@
 
         try:
             filter_response = LLM.invoke(filter_detection_prompt)
-<<<<<<< HEAD
             filter_response_content = filter_response.content if hasattr(filter_response, 'content') else str(filter_response)
             filter_result = json.loads(filter_response_content) if isinstance(filter_response_content, str) else filter_response_content
-=======
-            filter_result = (
-                json.loads(filter_response.content)
-                if isinstance(filter_response.content, str)
-                else filter_response.content
-            )
->>>>>>> 7fbe1ad0
 
             # Handle potential list response
             if isinstance(filter_result, list) and len(filter_result) > 0:
@@ -276,16 +268,8 @@
         }}
         """
         qc_response = LLM.invoke(qc_prompt)
-<<<<<<< HEAD
         qc_response_content = qc_response.content if hasattr(qc_response, 'content') else str(qc_response)
         qc_result = json.loads(qc_response_content) if isinstance(qc_response_content, str) else qc_response_content
-=======
-        qc_result = (
-            json.loads(qc_response.content)
-            if isinstance(qc_response.content, str)
-            else qc_response.content
-        )
->>>>>>> 7fbe1ad0
         # If qc_result is a list, use the first element if possible
         if isinstance(qc_result, list) and len(qc_result) > 0:
             qc_result = qc_result[0]
