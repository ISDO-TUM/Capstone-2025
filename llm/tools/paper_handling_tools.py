from __future__ import annotations

import json
import logging
from typing import Any, Dict, List

from langchain_core.tools import tool

from chroma_db.chroma_vector_db import chroma_db
from database.database_connection import connect_to_db
from database.papers_database_handler import insert_papers
from database.projectpaper_database_handler import assign_paper_to_project, get_papers_for_project
from database.projects_database_handler import add_queries_to_project_db, get_project_data, get_user_profile_embedding
from llm.Embeddings import embed_papers
from llm.LLMDefinition import LLM
from llm.util.agent_custom_filter import _matches, _OPERATORS
from paper_handling.paper_handler import fetch_works_multiple_queries, generate_paper_summary, search_and_filter_papers
from utils.status import Status

logger = logging.getLogger(__name__)


@tool
def store_papers_for_project(project_id: str, papers: list[dict]):
    """
    Tool Name: store_papers_for_project

    The goal of this tool is to store the papers for a specific project.
    The papers are obtained by the result of get_best_papers. Use their abstract and
    the original user prompt to generate a summary explaining why they are relevant to the
    user.
    Args:
        project_id: The project the papers will be linked to.
        papers: A list of dicts containing the papers' hashes and a project specific summary.
            Each dict contains the following fields:
                paper_hash: The hash of the paper. Provided by get_best_papers
                summary: A summary describing why this paper is relevant for the user.
                Must explain the key details of why this paper is relevant to the user without being overly verbose.

    Returns: Success or failure message.

    """
    try:
        for paper in papers:
            assign_paper_to_project(paper["paper_hash"], project_id, paper["summary"])
    except Exception as e:
        logger.error(e)
        return "Failed to link papers to project"

    return "Operation successful"


@tool
def update_papers_for_project(queries: list[str], project_id: str) -> str:
    """
    Tool Name: update_papers
    Description:
        This tool updates the paper database with the latest research papers and their embeddings
        based on a list of search queries. It performs the following steps:
        1. Fetches new papers using the provided list of queries.
        2. Stores the fetched papers in a PostgreSQL database, removing any duplicates.
        3. Stores the project's query so that it can be reused in the future
        4. Computes and stores embeddings for the newly stored papers.
    Use Case:
        Use this tool when you want to refresh the paper database with the latest research and ensure
        that all relevant papers have updated embeddings for ranking or similarity comparison tasks.
    Input:
        queries (list[str]): A list of *distinct, focused search queries* corresponding to the user's interests.
        When creating these queries:

        1. Each query should represent **one meaningful research topic, domain, or concept**.

        2. Avoid combining unrelated or loosely related topics into a single query.
        For example, do **not** use:
            "algorithmic pricing Gaussian Process Bandits"
        Instead, split into:
            "algorithmic pricing"
            "Gaussian Process Bandits"

        3. Keep **multi-word expressions intact** when they form a single concept (e.g., "Bayesian optimization",
        "Gaussian Process", "Bertrand markets").

        4. Prioritize clarity and focus over quantity — a smaller set of clean queries works better than many mixed queries.

        Examples:
            - User: "I'm interested in machine learning and neural networks"
              Good queries:
                ["machine learning", "neural networks"]

            - User: "I like ice cream and computer vision"
              Good queries:
                ["ice cream", "computer vision"]
              Bad queries:
                ["ice", "cream", "computer", "vision"]

            - User: "I'm interested in papers on algorithmic pricing using Gaussian Process Bandits,
                     including Bayesian optimization in Bertrand markets, the impact of acquisition functions
                     (e.g., GP-UCB, GP-EI), the role of GP kernels and hyperparameters in shaping market outcomes,
                     and memory loss strategies for computational efficiency."
              Good queries:
                ["algorithmic pricing",
                 "Gaussian Process Bandits",
                 "Bayesian optimization",
                 "Bertrand markets",
                 "GP-UCB",
                 "GP-EI",
                 "Gaussian Process kernels",
                 "GP hyperparameters",
                 "memory loss strategies"]
              Bad queries:
                ["algorithmic pricing Gaussian Process Bandits",
                 "Bayesian optimization Bertrand markets",
                 "acquisition functions GP-UCB GP-EI pricing"]

        project_id (str): The project ID provided by the user
    Output:
        A status message string indicating whether the process completed successfully without errors,
        or completed with some errors that can be ignored.
    Returns:
        str: A human-readable summary of the update operation's result.
    """
    try:
        logger.info(f"Starting update_papers_for_project with queries: {queries} and project_id: {project_id}")
        fetched_papers, status_fetch = fetch_works_multiple_queries(queries)
        logger.info(f"Fetched {len(fetched_papers)} papers from OpenAlex, status: {status_fetch}")

        status_postgres, deduplicated_papers = insert_papers(fetched_papers)
        logger.info(f"Inserted {len(deduplicated_papers)} papers into database, status: {status_postgres}")

        logger.info(f"Adding queries for project {project_id}")

        status_queries = add_queries_to_project_db(queries, project_id)

        logger.info(f"Updated queries for project {project_id}")

        embedded_papers = []
        logger.info(f"Creating embeddings for {len(deduplicated_papers)} papers")
        for paper in deduplicated_papers:
            embedding = embed_papers(paper['title'],
                                     paper['abstract'])
            embedded_paper = {
                'embedding': embedding,
                'hash': paper['hash'],
            }
            embedded_papers.append(embedded_paper)

        logger.info(f"Storing {len(embedded_papers)} embeddings in ChromaDB")
        status_chroma = chroma_db.store_embeddings(embedded_papers)
        logger.info(f"ChromaDB storage status: {status_chroma}")

        if all([
            status_queries == Status.SUCCESS,
            status_fetch == Status.SUCCESS,
            status_postgres == Status.SUCCESS,
            status_chroma == Status.SUCCESS
        ]):
            logger.info("Updating paper database successfully.")
            return ("Paper database has been updated with the latest papers & embeddings. There were no errors. "
                    "Now you can rank the papers.")
        else:
            logger.error("Updating paper database failed.")
            return ("Paper database has been updated with the latest papers & embeddings. There were some errors. "
                    "Ignore the errors and proceed with ranking the papers.")

    except Exception as e:
        logger.error(f"Updating paper database failed: {e}")
        return ("Paper database has been updated with the latest papers & embeddings. There were some errors. "
                "Ignore the errors and proceed with ranking the papers.")


# DEPRECATED

@tool
def update_papers(queries: list[str]) -> str:
    """
    Tool Name: update_papers
    Description:
        This tool updates the paper database with the latest research papers and their embeddings
        based on a list of search queries. It performs the following steps:
        1. Fetches new papers using the provided list of queries.
        2. Stores the fetched papers in a PostgreSQL database, removing any duplicates.
        3. Computes and stores embeddings for the newly stored papers.
    Use Case:
        Use this tool when you want to refresh the paper database with the latest research and ensure
        that all relevant papers have updated embeddings for ranking or similarity comparison tasks.
    Input:
        queries (list[str]): A list of strings corresponding to the user's interests to search for relevant papers.
        When generating search queries based on the user's interests, make sure to preserve meaningful multi-word expressions as single, coherent search terms. For example, if the user mentions "ice cream," do not split this into "ice" and "cream" — treat it as a unified concept: "ice cream."
        Generate search queries that reflect the actual intent of the user's interest, emphasizing quality over quantity. Avoid breaking compound phrases into individual words unless they are clearly independent concepts.
        Use concise and targeted queries that represent whole ideas, domains, or research topics. Only split input into multiple queries if doing so improves the relevance or diversity of the results without losing semantic meaning.

        Examples:
            - User: "I'm interested in machine learning and neural networks"
            queries: ["machine learning", "neural networks"]

            - User: "I like ice cream and computer vision"
            queries: ["ice cream", "computer vision"]

        Avoid:
            - ["ice", "cream", "computer", "vision"]
    Output:
        A status message string indicating whether the process completed successfully without errors,
        or completed with some errors that can be ignored.
    Returns:
        str: A human-readable summary of the update operation's result.
    """
    try:
        fetched_papers, status_fetch = fetch_works_multiple_queries(queries)

        status_postgres, deduplicated_papers = insert_papers(fetched_papers)
        logger.info(f"Inserted {len(deduplicated_papers)} papers into database")
        if deduplicated_papers:
            logger.info(f"Sample paper hash: {deduplicated_papers[0].get('hash', 'N/A')}")

        embedded_papers = []
        for paper in deduplicated_papers:
            embedding = embed_papers(paper['title'],
                                     paper['abstract'])
            embedded_paper = {
                'embedding': embedding,
                'hash': paper['hash'],
            }
            embedded_papers.append(embedded_paper)

        logger.info(f"Storing {len(embedded_papers)} embeddings in ChromaDB")
        status_chroma = chroma_db.store_embeddings(embedded_papers)

        if all([
            status_fetch == Status.SUCCESS,
            status_postgres == Status.SUCCESS,
            status_chroma == Status.SUCCESS
        ]):
            logger.info("Updating paper database successfully.")
            return ("Paper database has been updated with the latest papers & embeddings. There were no errors. "
                    "Now you can rank the papers.")
        else:
            logger.error("Updating paper database failed.")
            return ("Paper database has been updated with the latest papers & embeddings. There were some errors. "
                    "Ignore the errors and proceed with ranking the papers.")

    except Exception as e:
        logger.error(f"Updating paper database failed: {e}")
        return ("Paper database has been updated with the latest papers & embeddings. There were some errors. "
                "Ignore the errors and proceed with ranking the papers.")


def get_paper_basic_data(queries: list[str]) -> list[dict[str, Any]]:
    """
    This function takes a list of queries and returns a list of paper titles.
    Args:
        queries: A list of queries in form of string keywords corresponding to the user's interests.
        each query corresponds to a different interest field. Like: ['generative models', 'renewable energies', ...]
    Example input:
    {
      "queries": ["agriculture in Costa Rica", "Use of pesticides in central America", ...],
    }
    Returns:
        A list of paper data (title, link) with corresponding to papers related to all the queries.
    """
    paper_metadata = fetch_works_multiple_queries(queries)
    paper_titles = [work["title"] for work in paper_metadata]
    paper_links = [_get_link(work) for work in paper_metadata]

    paper_basic_data = [{'title': title, 'link': link} for title, link in zip(paper_titles, paper_links)]
    return paper_basic_data


def _get_link(work):
    """
    This function takes a paper work object and returns its link
    Args:
        work: an open alex work object

    Returns: the link of the work either doi, oa_url, open alex url or None.

    """
    link = work.get('doi')
    if not link:
        link = work.get('open_access', {}).get('oa_url')
    if not link:
        link = work.get('landing_page_url')
    if not link:
        if work.get('id') and work.get('id').startswith('http'):
            link = work.get('id')
        else:
            link = "#"
    return link


def check_relevance_threshold(papers_with_relevance_scores: list[dict], threshold: float, min_papers: int = 3) -> bool:
    """
    Checks if the similarity scores in the list of papers meet the specified threshold.
    Only considers the top N papers (default 3) and requires at least that many to proceed.

    Args:
        papers_with_relevance_scores: List of paper dictionaries including 'similarity_score'.
        threshold: Minimum similarity score to consider a paper relevant.
        min_papers: Minimum number of papers required to evaluate satisfaction.

    Returns:
        True if the top N papers meet the threshold; otherwise False.
    """
    if len(papers_with_relevance_scores) < min_papers:
        return False

    top_papers = papers_with_relevance_scores[:min_papers]
    return all(paper.get("similarity_score", 0.0) >= threshold for paper in top_papers)


@tool
def accept(confirmation: str) -> str:
    """
    Agent has accepted the current results.
    No reformulation or retry is needed.
    """
    return json.dumps({
        "status": "accepted",
        "message": "The current paper results meet the quality requirements. Proceeding..."
    })


@tool
def retry_broaden(keywords: list[str], query_description: str = "") -> str:
    """
    Agent tool to broaden the user's original keyword list using LLM.

    Input:
    {
        "query_description": "AI for rare diseases",
        "keywords": ["rare disease", "machine learning", "diagnosis"]
    }

    Output:
        JSON-formatted string with new keywords, or fallback message.
    """
    if not keywords:
        return json.dumps({
            "status": "error",
            "message": "No keywords provided. Cannot broaden."
        })

    prompt = f"""
    You are an academic research assistant helping users improve their scientific paper search using the OpenAlex API.

    The user has provided:
    - A natural language description of their research goal
    - A small list of initial keywords they used to search for papers

    Your task is to intelligently **broaden and optimize** the keyword list. Follow these rules:

    1. Only suggest **2 to 4** high-quality keywords.
    2. Prioritize **concepts or terms that would likely exist in academic knowledge graphs** (like OpenAlex).
    3. Avoid exact duplicates or overly generic terms (e.g. "research", "science").
    4. Prefer well-known **scientific disciplines**, **methods**, or **subfields** related to the original topic.
    5. Assume the keywords will be used in a query like:
    `filter=keywords.id:keyword1|keyword2|...` which uses AND matching — so do **not** add too many.

    Respond only with a JSON list of new keywords (do not include the original ones), e.g.:
    ["metabolomics", "cellular respiration", "photoperiodism"]

    User research description: "{query_description}"

    Original keywords: {json.dumps(keywords)}

    Broadened keyword list (JSON format only):
    """

    response = LLM.invoke(prompt)

    try:
        broadened_keywords = json.loads(response.content)
        if isinstance(broadened_keywords, list):
            logger.info("Broadened keyword query.")
            return json.dumps({
                "broadened_keywords": broadened_keywords,
                "status": "success"
            })
        else:
            raise ValueError
    except Exception as e:
        logger.error(f"Error while broadening the keyword query: {e}")
        return json.dumps({
            "status": "error",
            "message": "Could not parse broadened keyword list."
        })


@tool
def reformulate_query(keywords: list[str], query_description: str = "") -> str:
    """
    Reformulates the user's query to better capture academic search intent.

    Input:
    {
        "query_description": "ML in healthcare diagnosis",
        "keywords": ["ml", "healthcare", "diagnosis"]
    }

    Output:
        JSON string with reformulated query description and keywords.
    """
    if not query_description:
        logger.error("Query description was missing")
        return json.dumps({
            "status": "error",
            "message": "Missing query description."
        })

    prompt = f"""
    You are an AI-powered academic assistant helping researchers refine their literature search strategy using OpenAlex.

    The user has submitted:
    - A vague or imprecise research topic
    - A list of keywords they initially used in the search

    Your task is to **clarify the research intent** and **optimize the keyword list** so that:
    1. The topic becomes academically precise and focused
    2. The keywords are suitable for high-quality retrieval in OpenAlex

    🔎 Guidelines for Keyword Optimization:
    - Suggest only **2 to 4** highly relevant keywords
    - Prefer keywords that match academic fields, subdisciplines, or research methods
    - Avoid filler words, overly generic terms, or keyword duplication
    - Assume the keywords will be used in a strict **AND** filter (i.e. all must be present), so select carefully to **maximize relevance while maintaining sufficient recall**

    💡 Your goal is **focus**, not breadth. Do not add unrelated or tangential concepts.

    Input:
    - User query description: "{query_description}"
    - Original keywords: {json.dumps(keywords)}

    Respond with a JSON object of the form:
    {{
    "reformulated_description": "More focused and academically clear version of the user's research goal",
    "refined_keywords": ["...", "...", "..."]
    }}
    """

    response = LLM.invoke(prompt)

    try:
        reformulated = json.loads(response.content)
        logger.info("Query reformulated successfully.")
        return json.dumps({
            "status": "success",
            "result": reformulated
        })
    except Exception as e:
        logger.error(f"Error reformulating the query: {e}")
        return json.dumps({
            "status": "error",
            "message": "Could not parse reformulated query."
        })


@tool
def detect_out_of_scope_query(query_description: str) -> str:
    """
    Checks whether a user query is nonsensical or unrelated to scientific research,
    and if valid, extracts a list of expressive keywords.

    Input:
    {
        "query_description": "How are you?"
    }

    Output:
        JSON object with:
        - status: "valid" or "out_of_scope"
        - reason: explanation if out_of_scope or why valid
        - keywords: list of expressive keywords (empty if out_of_scope)
    """
    if not isinstance(query_description, str) or not query_description.strip():
        return json.dumps({
            "status": "out_of_scope",
            "reason": "Query is empty or whitespace.",
            "keywords": []
        })

    prompt = f"""
    You are a research paper search assistant.

    Analyze the following user query and determine if it is a valid academic topic
    for a scientific literature search or if it is out-of-scope (e.g., a greeting,
    joke, personal opinion, or unrelated to science).

    If the query is valid, extract a list of 2-5 concise, domain-relevant keyword phrases (each 2-4 words) that best capture the research intent.

    Guidelines for keyword extraction:
    - Prefer multi-word, context-rich phrases over single words, but keep each phrase concise (2-4 words).
    - Avoid full sentences or overly detailed descriptions.
    - Do NOT repeat the same context in every keyword (e.g., don't add "in digital health" to every phrase).
    - Avoid generic or overly broad terms (e.g., "deep learning", "artificial intelligence", "healthcare").
    - Do NOT simply list synonyms or related fields.
    - Each keyword should be a phrase that could be used as a precise search query for this specific research interest.
    - Focus on specificity and informativeness, not quantity.

    Given the following research query, extract 2-5 highly relevant, expressive academic keyword phrases (each 2-4 words) that would maximize the quality of a literature search. Avoid generic terms, full sentences, and focus on specificity.

    Query: "{query_description}"

    Respond with a JSON object like:
    {{
        "status": "valid" | "out_of_scope",
        "reason": "...",  // explanation for decision
        "keywords": [ ... ] // list of keyword phrases (empty if out_of_scope)
    }}
    """

    response = LLM.invoke(prompt)

    try:
        logger.info("Checking if query is out of scope and extracting keywords.")
        content = response.content
        if isinstance(content, str):
            try:
                return json.dumps(json.loads(content))
            except Exception:
                return json.dumps({
                    "status": "error",
                    "reason": "Failed to parse response. Raw content: " + content,
                    "keywords": []
                })
        elif isinstance(content, (dict, list)):
            return json.dumps(content)
        else:
            return json.dumps({
                "status": "error",
                "reason": "Unexpected response type.",
                "keywords": []
            })
    except Exception as e:
        logger.error(f"Failed to parse response: {e}")
        return json.dumps({
            "status": "error",
            "reason": "Failed to parse response. Raw content: " + str(response.content),
            "keywords": []
        })


@tool
def narrow_query(query_description: str, keywords: list[str]) -> str:
    """
    Agent tool that takes a broad set of keywords and returns a *narrower / more specific*
    keyword list that stays fully inside the user’s topic.

    Parameters
    ----------
    query_description : str
        The user prompt string written in natural language
    keywords : list[str]
        Current (possibly too generic) keyword list.

    Returns
    -------
    str
        JSON string:
        {
            "status": "success" | "error",
            "narrowed_keywords": [...],   # only if success
            "message": "..."              # optional info / error reason
        }
    """

    if not keywords:
        return json.dumps({
            "status": "error",
            "message": "No keywords provided. Cannot narrow."
        })

    prompt = f"""
    You are an academic research assistant.

    The user’s current keyword list is *too broad*.
    Your job is to **narrow / focus** the query so it retrieves _fewer, more precise_
    papers from OpenAlex.

    – Keep the core topic absolutely intact.
    – Drop purely generic filler terms (e.g. "science", stand-alone "analysis")
  **unless the term is clearly domain-defining** (e.g. “Data Science”,
  “spectral analysis”, “metabolite analysis”).
    – Prefer specific subfields, methods, data types, time periods, organisms, etc.
    – Do **NOT** add unrelated adjacent ideas.
    – Remove duplicates.
    – Limit the result to **5–8** focused keywords.

    Output **only** a valid JSON list – no commentary.

    User query description:
    \"\"\"{query_description}\"\"\"

    Original keywords:
    {json.dumps(keywords)}

    Return the narrowed keyword list (JSON only):
    """

    response = LLM.invoke(prompt)

    try:
        narrowed = json.loads(response.content)
        if not isinstance(narrowed, list):
            raise ValueError("Result must be a JSON list")
        logger.info("Narrowed keyword list generated.")

        # If the narrowed list is empty or too similar to the original, return a failure status
        # and the original keywords
        if not narrowed:
            return json.dumps({
                "status": "failed",
                "narrowed_keywords": keywords
            })

        return json.dumps({
            "status": "success",
            "narrowed_keywords": narrowed
        })
    except Exception as e:
        logger.error(f"Narrow query parsing failed: {e}")
        return json.dumps({
            "status": "error",
            "message": "Could not parse narrowed keyword list."
        })


@tool
def multi_step_reasoning(query_description: str,
                         max_subqueries: int = 3,
                         max_keywords: int = 5) -> str:
    """
    Break a LONG / multi-topic research query into focused sub-queries.

    Input  (passed as kwargs!) :
      query_description : str   – the raw user prompt
      max_subqueries    : int   – upper-bound on splits (default 3)
      max_keywords      : int   – keyword cap per split     (default 5)

    Output: JSON string
    {
      "status": "success",
      "subqueries": [
        {
          "sub_description": "...",
          "keywords": ["k1","k2", ... up to max_keywords]
        },
        ...
      ],
      "reasoning": "short explanation"
    }
    """

    prompt = f"""
    You are an expert academic search planner.

    The user’s query is potentially too broad to retrieve precise
    papers in a single OpenAlex search (keyword limit ≈ {max_keywords}).

    The users query is: {query_description}

    • Decompose it into up to {max_subqueries} coherent sub-topics.
      – Each sub-topic should be **independent** and “searchable”.
      – Preserve the scientific intent; do not invent new themes.
    • For EACH sub-topic produce a keyword list
      (≤ {max_keywords} items, no duplicates, no stop-words).

    Return ONLY valid JSON with this exact layout:
    {{
      "status": "success",
      "subqueries": [
        {{"sub_description": "...", "keywords": ["...", ...] }},
        ...
      ],
      "reasoning": "why the split helps"
    }}
    """

    try:
        response = LLM.invoke(prompt)
        plan_obj = json.loads(response.content)

        # explicit validation (no assert)
        if plan_obj.get("status") != "success":
            raise ValueError("Planner did not return status=success")

        if not isinstance(plan_obj.get("subqueries"), list) or not plan_obj["subqueries"]:
            raise ValueError("Planner returned an empty or invalid subqueries list")

        logger.info("Multi-step reasoning plan generated.")
        return json.dumps(plan_obj)

    except Exception as e:
        logger.error("Query-split failed: %s", e)
        return json.dumps({
            "status": "error",
            "message": "Could not parse sub-query list"
        })


def normalize_similarity_scores(papers: List[Dict[str, Any]]) -> List[Dict[str, Any]]:
    """
    Normalize similarity scores from OpenAlex's large relevance scores to 0-1 range.
    This makes filtering more intuitive and consistent with typical similarity score expectations.

    Args:
        papers: List of paper dictionaries with 'similarity_score' field

    Returns:
        List of papers with normalized similarity scores (0-1 range)
    """
    if not papers:
        return papers

    # Extract all similarity scores
    scores = []
    for paper in papers:
        score = paper.get('similarity_score')
        if score is not None and isinstance(score, (int, float)):
            scores.append(float(score))

    if not scores:
        return papers

    # Calculate min and max for normalization
    min_score = min(scores)
    max_score = max(scores)

    # Avoid division by zero
    if max_score == min_score:
        # All scores are the same, set to 0.5
        normalized_papers = []
        for paper in papers:
            paper_copy = paper.copy()
            if paper_copy.get('similarity_score') is not None:
                paper_copy['similarity_score'] = 0.5
            normalized_papers.append(paper_copy)
        return normalized_papers

    # Normalize to 0-1 range
    normalized_papers = []
    for paper in papers:
        paper_copy = paper.copy()
        score = paper_copy.get('similarity_score')
        if score is not None and isinstance(score, (int, float)):
            normalized_score = (float(score) - min_score) / (max_score - min_score)
            paper_copy['similarity_score'] = normalized_score
        normalized_papers.append(paper_copy)

    logger.info(f"Normalized {len(scores)} similarity scores from range [{min_score:.2f}, {max_score:.2f}] to [0.0, 1.0]")
    return normalized_papers


def apply_filter_spec_to_papers(
    papers: List[Dict[str, Any]],
    filter_spec: Dict[str, Dict[str, Any]]
) -> dict:
    """
    Applies a filter_spec to a list of papers and returns the filtered results.
    """
    allowed_fields = {
        "authors", "publication_date", "fwci",
        "citation_normalized_percentile", "cited_by_count",
        "counts_by_year", "similarity_score",
    }
    for filter_field, rule in filter_spec.items():
        if filter_field not in allowed_fields:
            return {
                "status": "error",
                "message": f"Unknown metric '{filter_field}' in filter_spec"
            }
        if rule["op"] not in _OPERATORS:
            return {
                "status": "error",
                "message": f"Unsupported operator '{rule['op']}'"
            }

    # Normalize similarity scores before filtering
    normalized_papers = normalize_similarity_scores(papers)

    kept_papers: list[dict] = []
    for paper in normalized_papers:
        try:
            if all(_matches(paper.get(metric), rule["op"], rule["value"])
                   for metric, rule in filter_spec.items()):
                kept_papers.append(paper)
        except Exception as exc:
            logger.debug("Skip paper due to comparison error: %s", exc)

    return {
        "status": "success",
        "filters": filter_spec,
        "kept_count": len(kept_papers),
        "kept_papers": kept_papers,
        "reasoning": f"Applied {len(filter_spec)} metric filter(s)"
    }


@tool
def filter_papers_by_nl_criteria(
    papers: List[Dict[str, Any]],
    criteria_nl: str
) -> str:
    """
    Filter a list of OpenAlex paper dicts using a natural language criteria string.

    The tool will:
    1. Convert the NL criteria to a structured filter_spec using LLM.
    2. Apply the filter_spec to the papers.
    3. Return the filtered papers and applied filters.

    Args:
        papers: List of paper dicts.
        criteria_nl: Natural language filter description.

    Returns:
        JSON string with status, applied filters, kept_count, kept_papers, and reasoning.
    """
    PARSE_PROMPT = f"""
    You are a filtering assistant.

    Translate the user's request into a JSON **object** using ONLY the metric
    names below **exactly as written**.  Do not invent new fields.

    Allowed metric names:
    • authors
    • publication_date
    • fwci
    • citation_normalized_percentile
    • cited_by_count
    • counts_by_year
    • similarity_score

    Allowed operators: ">", ">=", "<", "<=", "==", "!=", "in", "not in"

    Schema per entry:
    "<metric>": {{"op": "<operator>", "value": <number|string|list>}}

    Guidelines for similarity_score (normalized 0-1 scale):
    - "high similarity" or "very similar" → use ">=" with 0.7
    - "very high similarity" or "extremely similar" → use ">=" with 0.8
    - "moderate similarity" → use ">=" with 0.6
    - "low similarity" → use ">=" with 0.5
    - "any similarity" → use ">=" with 0.1

    Examples
    --------
    NL:  Keep papers after 2022 with similarity above 0.8
    JSON:
    {{
    "publication_date": {{"op": ">", "value": 2022}},
    "similarity_score": {{"op": ">", "value": 0.8}}
    }}

    NL:  Find papers similar to X with high similarity
    JSON:
    {{
    "similarity_score": {{"op": ">=", "value": 0.7}}
    }}

    NL:  Only papers with >25 citations from Nature
    JSON:
    {{
    "cited_by_count": {{"op": ">", "value": 25}},
    "authors":        {{"op": "in", "value": ["Nature"]}}
    }}

    Return the JSON only – no markdown.
    Request:
    \"\"\"{criteria_nl}\"\"\"
    """
    try:
        llm_out = LLM.invoke(PARSE_PROMPT).content.strip()
        filter_spec = json.loads(llm_out)
        logger.info("LLM-generated filter_spec: %s", filter_spec)
    except Exception as e:
        logger.error("Failed to obtain filter_spec from NL: %s", e)
        return json.dumps(
            {"status": "error",
             "message": "Could not parse criteria_nl into a filter spec"}
        )

    result = apply_filter_spec_to_papers(papers, filter_spec)
    return json.dumps(result)


@tool
<<<<<<< HEAD
def find_closest_paper_metrics(papers: List[Dict[str, Any]], filter_spec: Dict[str, Dict[str, Any]]) -> str:
    """
    For each filterable/rankable metric in the filter_spec, analyzes the available values and provides detailed insights.
    Returns a dict with closest values, best available values, and whether individual filters would have yielded results.
    Only processes numeric/date metrics (not authors, journals, etc.).
    """
    # Normalize similarity scores for analysis
    normalized_papers = normalize_similarity_scores(papers)

    result = {}
    for metric, rule in filter_spec.items():
        if metric in ["publication_date", "citations", "fwci", "impact_factor", "percentile", "similarity_score", "cited_by_count", "citation_normalized_percentile"]:
            filter_value = rule.get("value")
            filter_op = rule.get("op", ">")
            if filter_value is None:
                continue
            available_values = []
            for paper in normalized_papers:
                val = paper.get(metric)
                if val is not None:
                    # For publication_date, extract year
                    if metric == "publication_date":
                        try:
                            val = int(str(val)[:4])
                        except (ValueError, TypeError):
                            continue
                    elif metric in ["citations", "cited_by_count", "percentile", "citation_normalized_percentile"]:
                        try:
                            val = int(val)
                        except (ValueError, TypeError):
                            continue
                    else:
                        try:
                            val = float(val)
                        except (ValueError, TypeError):
                            continue
                    available_values.append(val)

            if available_values:
                # Find the closest value to the threshold
                closest = min(available_values, key=lambda x: abs(x - filter_value))

                # Find the best available value (highest for >/>=, lowest for </<=)
                if filter_op in [">", ">="]:
                    best_value = max(available_values)
                elif filter_op in ["<", "<="]:
                    best_value = min(available_values)
                else:
                    best_value = closest

                # Determine if any papers would match this filter individually
                matching_values = []
                for val in available_values:
                    if filter_op == ">" and val > filter_value:
                        matching_values.append(val)
                    elif filter_op == ">=" and val >= filter_value:
                        matching_values.append(val)
                    elif filter_op == "<" and val < filter_value:
                        matching_values.append(val)
                    elif filter_op == "<=" and val <= filter_value:
                        matching_values.append(val)
                    elif filter_op == "==" and val == filter_value:
                        matching_values.append(val)
                    elif filter_op == "!=" and val != filter_value:
                        matching_values.append(val)

                # Determine direction of closest value
                if closest == filter_value:
                    direction = "equal"
                elif closest < filter_value:
                    direction = "below"
                else:
                    direction = "above"

                result[metric] = {
                    "closest_value": closest,
                    "direction": direction,
                    "best_available_value": best_value,
                    "would_match_individually": len(matching_values) > 0,
                    "matching_count": len(matching_values),
                    "available_values": sorted(available_values),
                    "filter_threshold": filter_value,
                    "filter_operator": filter_op
                }
    return json.dumps(result)


@tool
def generate_relevance_summary(user_query: str, title: str, abstract: str) -> str:
    """
    Generate a short, precise explanation of why the paper is relevant to the user's query.
    Each description must:
    • Explain succinctly why the paper fits the user’s interests.
    • Summarise key contributions/findings from the abstract.
    • Remain precise, relevant, and engaging.
    """
    prompt = (
        f'User query: "{user_query}"\n'
        f'Paper title: "{title}"\n'
        f'Abstract: "{abstract}"\n'
        '\nWrite a 1-2 sentence explanation for the user, following these rules:\n'
        '• Explain succinctly why the paper fits the user’s interests.\n'
        '• Summarise key contributions/findings from the abstract.\n'
        '• Remain precise, relevant, and engaging.'
    )
    try:
        llm_response = LLM.invoke(prompt)
        content = llm_response.content
        if isinstance(content, str):
            return content.strip()
        else:
            return str(content)
    except Exception:
        return f"Relevant to project query: {user_query}"
=======
def replace_low_rated_paper(project_id: str, low_rated_paper_hash: str) -> str:
    """
    Tool Name: replace_low_rated_paper

    This tool replaces a low-rated paper (1 or 2 stars) with a better alternative paper.
    It uses the latest user_profile_embedding from the projects_table to perform similarity search
    and find a paper that's not already displayed in the project dashboard.

    Args:
        project_id (str): The project ID where the paper should be replaced
        low_rated_paper_hash (str): The hash of the low-rated paper to replace

    Returns:
        str: JSON string with status and details about the replacement operation
    """
    # Get the user profile embedding
    user_profile_embedding = get_user_profile_embedding(project_id)
    if not user_profile_embedding:
        return json.dumps({
            "status": "error",
            "message": "No user profile embedding found for this project. Cannot perform similarity search."
        })

    # Get current papers and verify the low-rated paper exists
    current_papers = get_papers_for_project(project_id)
    current_paper_hashes = {paper['paper_hash'] for paper in current_papers}

    if low_rated_paper_hash not in current_paper_hashes:
        return json.dumps({
            "status": "error",
            "message": f"Paper with hash {low_rated_paper_hash} not found in project {project_id}"
        })

    # Get excluded papers and pubsub papers
    connection = connect_to_db()
    cursor = connection.cursor()

    cursor.execute("""
        SELECT paper_hash, excluded, newsletter
        FROM paperprojects_table
        WHERE project_id = %s AND (excluded = TRUE OR newsletter = TRUE)
    """, (project_id,))

    excluded_papers = set()
    pubsub_papers = set()
    for row in cursor.fetchall():
        if row[1]:  # excluded = TRUE
            excluded_papers.add(row[0])
        if row[2]:  # newsletter = TRUE
            pubsub_papers.add(row[0])

    cursor.close()
    connection.close()

    # Search for replacement papers
    available_papers = search_and_filter_papers(chroma_db, user_profile_embedding, current_paper_hashes, -0.4)

    # Filter out excluded and pubsub papers
    filtered_papers = []
    for paper in available_papers:
        if (paper.get('paper_hash') not in excluded_papers and paper.get('paper_hash') not in pubsub_papers):
            filtered_papers.append(paper)
            if len(filtered_papers) >= 1:  # Only need one replacement
                break

    if not filtered_papers:
        return json.dumps({
            "status": "error",
            "message": "No papers available to replace the low-rated paper. Consider adding more papers to the database."
        })

    replacement_paper = filtered_papers[0]

    # Get data for the replacement paper
    project_data = get_project_data(project_id)
    project_description = project_data.get('description', '') if project_data else ''
    replacement_summary = generate_paper_summary(replacement_paper, project_description)

    # Perform the replacement
    connection = connect_to_db()
    cursor = connection.cursor()

    cursor.execute("""
        UPDATE paperprojects_table
        SET excluded = TRUE
        WHERE project_id = %s AND paper_hash = %s
    """, (project_id, low_rated_paper_hash))

    assign_paper_to_project(replacement_paper['paper_hash'], project_id, replacement_summary, is_replacement=True)

    connection.commit()
    cursor.close()
    connection.close()

    return json.dumps({
        "status": "success",
        "message": "Successfully replaced low-rated paper with better alternative",
        "replaced_paper_hash": low_rated_paper_hash,
        "replacement_paper_hash": replacement_paper['paper_hash'],
        "replacement_title": replacement_paper.get('title', 'Unknown'),
        "replacement_summary": replacement_summary,
        "replacement_url": replacement_paper.get('landing_page_url', 'N/A')
    })
>>>>>>> b3542528


def main():
    from langgraph.prebuilt import create_react_agent
    from langchain_core.messages import HumanMessage
    from llm.tools.Tools_aggregator import get_tools
    from llm.LLMDefinition import LLM
    from llm.util.agent_log_formatter import format_log_message

    print("\n========== PHASE 1: DIRECT TOOL TESTING ==========\n")

    tool_inputs = {
        "retry_broaden": [
            {"query_description": "My research is about yeast metabolism under moonlight.", "keywords": ["yeast", "metabolism", "moonlight"]},
            {"query_description": "Low citation results on a very specific variant of quantum Hall effects.", "keywords": ["quantum hall", "edge states", "low temperature"]},
            {"query_description": "I only got one result for 'subtypes of algae in Norwegian fjords' — can you expand that?", "keywords": ["algae", "Norwegian fjords", "taxonomy"]}
        ],
        "reformulate_query": [
            {"query_description": "biotech bio something cancer cell therapy general stuff", "keywords": ["biotech", "cancer", "cell therapy"]},
            {"query_description": "fuzzy logic relevance matching NLP graphs paper recommendation system vague idea", "keywords": ["fuzzy logic", "NLP", "recommendation"]}
        ],
        "accept": [
            {"confirmation": "yes"},
            {"confirmation": "yes"}
        ],
        "detect_out_of_scope_query": [
            {"query_description": "How are you doing today?"}
        ]
    }

    for tool_name, input_list in tool_inputs.items():
        print(f"\n🛠️ Tool: {tool_name.upper()}")
        for inputs in input_list:
            print(f"Input: {inputs}")
            if tool_name == "retry_broaden":
                output = retry_broaden.invoke(inputs)
            elif tool_name == "reformulate_query":
                output = reformulate_query.invoke(inputs)
            elif tool_name == "accept":
                output = accept.invoke(inputs)
            elif tool_name == "detect_out_of_scope_query":
                output = detect_out_of_scope_query.invoke(inputs)
            else:
                output = "❌ Unknown tool"
            print("Output:", output)
            print("-" * 60)

    print("\n========== PHASE 2: AGENT STREAMING TESTING ==========\n")

    tools = get_tools()
    agent = create_react_agent(model=LLM, tools=tools)

    system_prompt = HumanMessage(content="""
    You are a helpful academic research assistant.
    You have access to tools like `retry_broaden`, `reformulate_query`, `accept`, and `detect_out_of_scope_query`.

    Based on the user query, you must decide whether to:
    - Broaden overly specific queries
    - Reformulate vague or poorly phrased ones
    - Accept a valid query if it needs no changes
    - Detect and reject queries that are not related to scientific research

    Your final output must always return the tool result only. Think carefully and choose the right action.
    """)

    # Combine all textual query inputs for testing the agent
    agent_test_queries = [
        "My research is about yeast metabolism under moonlight.",
        "Low citation results on a very specific variant of quantum Hall effects.",
        "I only got one result for 'subtypes of algae in Norwegian fjords' — can you expand that?",
        "biotech bio something cancer cell therapy general stuff",
        "fuzzy logic relevance matching NLP graphs paper recommendation system vague idea",
        "Applications of transformers in biomedical entity recognition",
        "Recent developments in reinforcement learning for robotics control",
        "How are you doing today?"
    ]

    def stream_agent_reasoning(agent, query: str):
        print(f"\n🔍 Query: {query}\n")
        last_step = None
        for step in agent.stream(
            {"messages": [system_prompt, HumanMessage(content=query)]},
            {"recursion_limit": 6},
            stream_mode="values",
        ):
            log = step["messages"][-1].pretty_repr()
            print(format_log_message(log))
            last_step = step

        if last_step:
            print("\n✅ Final Agent Output:\n", last_step["messages"][-1].content)
        else:
            print("\n⚠️ Agent produced no output.\n")

    for query in agent_test_queries:
        stream_agent_reasoning(agent, query)


if __name__ == "__main__":
    main()<|MERGE_RESOLUTION|>--- conflicted
+++ resolved
@@ -883,7 +883,6 @@
 
 
 @tool
-<<<<<<< HEAD
 def find_closest_paper_metrics(papers: List[Dict[str, Any]], filter_spec: Dict[str, Dict[str, Any]]) -> str:
     """
     For each filterable/rankable metric in the filter_spec, analyzes the available values and provides detailed insights.
@@ -998,7 +997,9 @@
             return str(content)
     except Exception:
         return f"Relevant to project query: {user_query}"
-=======
+
+
+@tool
 def replace_low_rated_paper(project_id: str, low_rated_paper_hash: str) -> str:
     """
     Tool Name: replace_low_rated_paper
@@ -1102,7 +1103,6 @@
         "replacement_summary": replacement_summary,
         "replacement_url": replacement_paper.get('landing_page_url', 'N/A')
     })
->>>>>>> b3542528
 
 
 def main():
