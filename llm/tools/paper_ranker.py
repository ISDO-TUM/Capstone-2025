--- conflicted
+++ resolved
@@ -1,4 +1,3 @@
-<<<<<<< HEAD
 """
 This module implements tools for vector search and ranking of academic papers.
 
@@ -11,8 +10,6 @@
 """
 
 import json
-=======
->>>>>>> 92c78818
 import logging
 from llm.Embeddings import embed_user_profile
 from langchain_core.tools import tool
@@ -112,34 +109,4 @@
     except Exception as e:
         logger.error(f"Error checking database state: {e}")
 
-<<<<<<< HEAD
-    return paper_metadata if paper_metadata else []
-
-# DEPRECATED
-
-
-@tool
-def select_relevant_titles(input: str) -> str:
-    """
-    Select the most relevant paper titles and links based on a user query.
-    Args:
-        input (str): JSON string with 'papers' (list of dicts) and 'query' (str).
-    Returns:
-        str: Comma-separated string of the most relevant titles and links.
-    """
-
-    try:
-        data = json.loads(input)
-        papers = data.get("papers", [])
-        query = data.get("query", "")
-
-        if not papers or not query:
-            return "Missing 'papers' or 'query' in input."
-
-        return f"Filter these papers: {papers} based on this query: '{query}', select the 5-10 most relevant ones"
-
-    except Exception as e:
-        return f"Error parsing input: {e}"
-=======
-    return paper_metadata if paper_metadata else []
->>>>>>> 92c78818
+    return paper_metadata if paper_metadata else []