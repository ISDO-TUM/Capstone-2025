"""
OpenAlex API and paper metadata utilities for the Capstone project.

Responsibilities:
- Fetches and processes papers from OpenAlex based on queries
- Cleans and validates paper metadata for ingestion and recommendation
- Provides utilities for searching, filtering, and summarizing papers
- Used throughout the agent and ingestion flows for paper retrieval and processing
"""

import re

from pyalex import Works

from database.papers_database_handler import get_papers_by_hash
from database.projectpaper_database_handler import assign_paper_to_project
from llm.LLMDefinition import LLM
from utils.status import Status
import logging

logger = logging.getLogger(__name__)


def _fetch_works_single_query(query, from_publication_date=None, per_page=10):
    """
    Fetch works from OpenAlex matching a query.
    Args:
        query (str): Search keyword or phrase.
        from_publication_date (str, optional): Filter works published on or after this date (YYYY-MM-DD format).
        per_page (int): Number of papers to fetch per query (default: 10).
    Returns:
        list[dict]: List of paper metadata dicts.
        int: Status.SUCCESS if successful, Status.FAILURE otherwise.
    """
    try:
        works_query = (
            Works()
            .select(
                "id,title,abstract_inverted_index,authorships,publication_date,primary_location,open_access,citation_normalized_percentile,fwci,cited_by_count,counts_by_year,topics,relevance_score"
            )
            .search(query)
            .sort(relevance_score="desc")
        )
        if from_publication_date:
            works_query = works_query.filter(
                from_publication_date=from_publication_date
            )
        works = works_query.get(per_page=per_page)
    except Exception as e:
        print(f"Error fetching works for query '{query}': {e}")
        return [], Status.FAILURE

    results = []
    for work in works:
        try:
            work_id = work.get("id")
            title = work.get("title")

            # Reconstruct abstract from inverted index
            abstract_idx = work.get("abstract_inverted_index")
            if abstract_idx:
                index_map = {v: k for k, values in abstract_idx.items() for v in values}
                abstract = " ".join(index_map[i] for i in sorted(index_map))
                if not is_valid_abstract(abstract):
                    abstract = "No abstract available"
            else:
                abstract = "No abstract available"

            # Extract authors as a comma-separated string
            authorships = work.get("authorships", [])
            authors = ", ".join([a["author"]["display_name"] for a in authorships])

            # Extract URLs
            primary_location = work.get("primary_location", {})
            landing_page_url = primary_location.get("landing_page_url")
            pdf_url = primary_location.get("pdf_url")
            
            # Extract venue information from primary_location source
            source = primary_location.get("source", {}) if primary_location else {}
            venue_name = source.get("display_name") if source else None
            venue_type = source.get("type") if source else None

            publication_date = work.get("publication_date")
            
            # Extract open access information
            open_access = work.get("open_access", {})
            is_oa = open_access.get("is_oa", False) if open_access else False
            oa_status = open_access.get("oa_status") if open_access else None
            oa_url = open_access.get("oa_url") if open_access else None

            relevance = work.get("relevance_score")
            citation_normalized_percentile = work.get("citation_normalized_percentile")
            fwci = work.get("fwci")
            cited_by_count = work.get("cited_by_count")
            counts_by_year = work.get("counts_by_year")

            topics = clean_topics_field(work.get("topics"))

<<<<<<< HEAD
            results.append({
                "id": work_id,
                "title": title,
                "abstract": abstract,
                "authors": authors,
                "publication_date": publication_date,
                "fwci": fwci,
                "citation_normalized_percentile": citation_normalized_percentile,
                "cited_by_count": cited_by_count,
                "counts_by_year": counts_by_year,
                "topics": topics,
                "landing_page_url": landing_page_url,
                "similarity_score": relevance,
                "pdf_url": pdf_url,
                "venue_name": venue_name,
                "venue_type": venue_type,
                "is_oa": is_oa,
                "oa_status": oa_status,
                "oa_url": oa_url
            })
=======
            results.append(
                {
                    "id": work_id,
                    "title": title,
                    "abstract": abstract,
                    "authors": authors,
                    "publication_date": publication_date,
                    "fwci": fwci,
                    "citation_normalized_percentile": citation_normalized_percentile,
                    "cited_by_count": cited_by_count,
                    "counts_by_year": counts_by_year,
                    "topics": topics,
                    "landing_page_url": landing_page_url,
                    "similarity_score": relevance,
                    "pdf_url": pdf_url,
                }
            )
>>>>>>> 7fbe1ad0
        except Exception as ex:
            print(f"Error processing work '{work.get('id', 'unknown')}': {ex}")
            continue

    return results, Status.SUCCESS


def fetch_works_multiple_queries(queries, from_publication_date=None, per_page=10):
    """
    Fetch papers from OpenAlex for a list of queries, returning a flattened list of paper metadata dicts.
    Args:
        queries (list[str]): Search keywords or phrases.
        from_publication_date (str, optional): Filter works published on or after this date (YYYY-MM-DD).
        per_page (int): Number of papers to fetch per query (default: 10).
    Returns:
        tuple: (list[dict], int) - List of paper metadata dicts, status code.
    """
    all_works = []
    any_failure = False
    for query in queries:
        try:
            works, status = _fetch_works_single_query(
                query, from_publication_date, per_page
            )
            all_works.extend(works)
            if status == Status.FAILURE:
                any_failure = True
        except Exception as e:
            print(f"Error fetching works for query '{query}': {e}")
            any_failure = True
    logger.info(f"Fetched {len(all_works)} papers")
    return all_works, Status.FAILURE if any_failure else Status.SUCCESS


def clean_topics_field(topics: list[dict]) -> list[dict]:
    """
    Clean a list of OpenAlex topic dictionaries for prompt-efficient use by an agent.
    Args:
        topics (list[dict]): Original list of topic entries from OpenAlex.
    Returns:
        list[dict]: Cleaned list of topic information.
    """

    def get_names(entry):
        if isinstance(entry, list):
            return [e.get("display_name") for e in entry if "display_name" in e]
        elif isinstance(entry, dict):
            return [entry.get("display_name")]
        else:
            return []

    cleaned = []
    for topic in topics:
        cleaned_entry = {
            "topic": topic.get("display_name"),
            "score": topic.get("score"),
            "subfields": get_names(topic.get("subfield")),
            "fields": get_names(topic.get("field")),
            "domains": get_names(topic.get("domain")),
        }
        cleaned.append(cleaned_entry)
    return cleaned


def is_valid_abstract(text, min_words=50, max_words=500):
    """
    Validate if a text is a plausible scientific abstract.
    Args:
        text (str): The abstract text to validate.
        min_words (int): Minimum word count.
        max_words (int): Maximum word count.
    Returns:
        bool: True if valid, False otherwise.
    """
    lower_text = text.lower()
    word_count = len(text.split())

    # Reject if too short or too long
    if word_count < min_words or word_count > max_words:
        return False

    # Reject if it contains obvious non-abstract elements
    spam_indicators = [
        "previous article",
        "next article",
        "google scholar",
        "crossref",
        "bibtex",
        "https://doi.org",
        "add to favorites",
        "export citation",
    ]
    if any(indicator in lower_text for indicator in spam_indicators):
        return False

    # Reject if it contains many citation-style references like "[1]" or "[2]"
    if len(re.findall(r"\[\d+\]", text)) > 5:
        return False

    # Reject if there are too few sentence-ending punctuations
    sentence_endings = len(re.findall(r"[.!?]", text))
    if sentence_endings < 3:
        return False

    return True


def search_and_filter_papers(
    chroma_db, user_profile_embedding, current_paper_hashes, min_similarity=0.3
):
    """
    Search for papers using vector similarity and filter out already shown ones.
    Args:
        chroma_db: ChromaVectorDB instance.
        user_profile_embedding (list[float]): User profile embedding vector.
        current_paper_hashes (set): Hashes of already shown papers.
        min_similarity (float): Minimum similarity threshold.
    Returns:
        list[dict]: List of available paper metadata dicts.
    """
    candidate_result = chroma_db.perform_similarity_search(
        1000, user_profile_embedding, return_scores=True, min_similarity=min_similarity
    )

    if not candidate_result:
        return []

    candidate_hashes, similarity_scores = candidate_result
    print(
        f"ChromaDB returned {len(candidate_hashes)} candidate hashes with similarity >= {min_similarity}"
    )
    all_papers = get_papers_by_hash(candidate_hashes)

    # Filter out already shown papers and take first 10
    available_papers = []
    for paper in all_papers:
        if paper.get("paper_hash") not in current_paper_hashes:
            available_papers.append(paper)
            if len(available_papers) >= 10:
                break

    return available_papers


def generate_paper_summary(paper, project_description):
    """
    Generate a summary for a paper explaining its relevance to the project.
    Args:
        paper (dict): Paper metadata dict.
        project_description (str): The user's research interests or project description.
    Returns:
        str: Concise summary of the paper's relevance.
    """
    summary_prompt = f"""
    Generate a concise summary explaining why this paper is relevant to the user's research interests.

    User's research interests: {project_description}
    Paper title: {paper.get("title", "Unknown")}
    Paper abstract: {paper.get("abstract", "No abstract available")}

    Write a brief summary (2 short sentences).
    """
    try:
        summary_response = LLM.invoke(summary_prompt)
        if hasattr(summary_response, "content"):
            content = summary_response.content
            summary = (
                content.strip() if isinstance(content, str) else str(content).strip()
            )
        else:
            summary = str(summary_response).strip()
        if not summary:
            summary = "Relevant based on user interests."
    except Exception:
        summary = "Relevant based on user interests."
    return summary


def create_paper_dict(paper, summary, is_replacement=False):
    """
    Create a standardized paper dictionary for frontend consumption with all metadata.
    This is the single source of truth for the paper data structure sent to the frontend.
    
    Args:
        paper (dict): Paper metadata dict from database.
        summary (str): Relevance summary/description.
        is_replacement (bool): Whether this paper is a replacement for a low-rated paper.
    Returns:
        dict: Standardized paper dict with all metadata fields for frontend display.
    """
    return {
<<<<<<< HEAD
        'title': paper.get("title", "N/A"),
        'link': paper.get("landing_page_url", "#"),
        'description': summary,
        'hash': paper.get('paper_hash', 'N/A'),
        'is_replacement': is_replacement,
        # Metadata fields
        'authors': paper.get("authors"),
        'publication_date': paper.get("publication_date"),
        'venue_name': paper.get("venue_name"),
        'venue_type': paper.get("venue_type"),
        'is_oa': paper.get("is_oa"),
        'oa_status': paper.get("oa_status"),
        'oa_url': paper.get("oa_url"),
        'pdf_url': paper.get("pdf_url"),
        'cited_by_count': paper.get("cited_by_count"),
        'fwci': paper.get("fwci"),
        'citation_normalized_percentile': paper.get("citation_normalized_percentile")
=======
        "title": paper.get("title", "N/A"),
        "link": paper.get("landing_page_url", "N/A"),
        "description": summary,
        "hash": paper["paper_hash"],
        "is_replacement": False,
>>>>>>> 7fbe1ad0
    }


def process_available_papers(
    available_papers, project_id, project_description, max_papers=10
):
    """
    Process available papers and return recommendations, storing them for the project.
    Args:
        available_papers (list[dict]): List of available paper metadata dicts.
        project_id (str): The project ID.
        project_description (str): The user's research interests or project description.
        max_papers (int): Maximum number of papers to process (default: 10).
    Returns:
        list[dict]: List of standardized paper dicts for recommendations.
    Side effects:
        Stores each recommended paper for the project in the database.
    """
    if not available_papers:
        return []

    new_recommendations = []
    for paper in available_papers[:max_papers]:
        summary = generate_paper_summary(paper, project_description)
        assign_paper_to_project(paper["paper_hash"], project_id, summary)
        paper_dict = create_paper_dict(paper, summary)
        new_recommendations.append(paper_dict)

    return new_recommendations


# NOTE: This block is for local testing only. Uncomment to run local tests.
# if __name__ == "__main__":
#     print(fetch_works_multiple_queries(["biomedical", "LLMs"], "2025-06-01"))<|MERGE_RESOLUTION|>--- conflicted
+++ resolved
@@ -96,28 +96,6 @@
 
             topics = clean_topics_field(work.get("topics"))
 
-<<<<<<< HEAD
-            results.append({
-                "id": work_id,
-                "title": title,
-                "abstract": abstract,
-                "authors": authors,
-                "publication_date": publication_date,
-                "fwci": fwci,
-                "citation_normalized_percentile": citation_normalized_percentile,
-                "cited_by_count": cited_by_count,
-                "counts_by_year": counts_by_year,
-                "topics": topics,
-                "landing_page_url": landing_page_url,
-                "similarity_score": relevance,
-                "pdf_url": pdf_url,
-                "venue_name": venue_name,
-                "venue_type": venue_type,
-                "is_oa": is_oa,
-                "oa_status": oa_status,
-                "oa_url": oa_url
-            })
-=======
             results.append(
                 {
                     "id": work_id,
@@ -133,9 +111,13 @@
                     "landing_page_url": landing_page_url,
                     "similarity_score": relevance,
                     "pdf_url": pdf_url,
+                    "venue_name": venue_name,
+                    "venue_type": venue_type,
+                    "is_oa": is_oa,
+                    "oa_status": oa_status,
+                    "oa_url": oa_url
                 }
             )
->>>>>>> 7fbe1ad0
         except Exception as ex:
             print(f"Error processing work '{work.get('id', 'unknown')}': {ex}")
             continue
@@ -327,7 +309,6 @@
         dict: Standardized paper dict with all metadata fields for frontend display.
     """
     return {
-<<<<<<< HEAD
         'title': paper.get("title", "N/A"),
         'link': paper.get("landing_page_url", "#"),
         'description': summary,
@@ -345,13 +326,6 @@
         'cited_by_count': paper.get("cited_by_count"),
         'fwci': paper.get("fwci"),
         'citation_normalized_percentile': paper.get("citation_normalized_percentile")
-=======
-        "title": paper.get("title", "N/A"),
-        "link": paper.get("landing_page_url", "N/A"),
-        "description": summary,
-        "hash": paper["paper_hash"],
-        "is_replacement": False,
->>>>>>> 7fbe1ad0
     }
 
 
