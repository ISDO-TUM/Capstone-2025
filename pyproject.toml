[project]
name = "Capstone-2025"
version = "1.0"
description = "A modular, extensible agentic academic paper recommendation system leveraging LLMs, vector search, and modern backend best practices. Designed for multi-step reasoning, project-specific recommendations, and robust filtering, with a focus on maintainability and extensibility."
readme = "README.md"
requires-python = ">=3.11"
dependencies = [
    "chromadb==1.0.12",
    "clerk-backend-api==3.3.1",
    "flask==3.1.1",
    "langchain-core==0.3.63",
    "langchain-openai==0.3.19",
    "langchain==0.3.25",
    "langgraph==0.5.0",
    "numpy==2.3.0",
    "openai==1.79.0",
    "psycopg2-binary==2.9.10",
    "pyalex==0.18",
    "pypdf==3.17.0",
    "python-dotenv==1.1.0",
    "requests==2.32.4",
]

[dependency-groups]
dev = [
<<<<<<< HEAD
    "pytest>=9.0.1",
=======
    "fuzzywuzzy>=0.18.0",
    "pandas>=2.3.3",
    "python-levenshtein>=0.27.3",
>>>>>>> 24f26df5
    "ruff>=0.14.4",
]

[tool.ruff.format]
# Like Black, use double quotes for strings.
quote-style = "double"

# Like Black, indent with spaces, rather than tabs.
indent-style = "space"

# Like Black, respect magic trailing commas.
skip-magic-trailing-comma = false

# Like Black, automatically detect the appropriate line ending.
line-ending = "auto"<|MERGE_RESOLUTION|>--- conflicted
+++ resolved
@@ -23,13 +23,10 @@
 
 [dependency-groups]
 dev = [
-<<<<<<< HEAD
     "pytest>=9.0.1",
-=======
     "fuzzywuzzy>=0.18.0",
     "pandas>=2.3.3",
     "python-levenshtein>=0.27.3",
->>>>>>> 24f26df5
     "ruff>=0.14.4",
 ]
 
