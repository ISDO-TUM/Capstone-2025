// ←← PUBSUB UI HELPERS: Definitions first ←←
//renderPubSubSection clears out the <div id="pubsubPapersContainer">
function renderPubSubSection() {
    document.getElementById('pubsubPapersContainer').innerHTML = '';
}

//setupPubSubForm wires up Subscribe form.
function setupPubSubForm() {
    const form = document.getElementById('pubsubSubscribeForm');
    if (!form) return;        // if there is no pubsubSubscribeForm, exit
    const emailInput = document.getElementById('pubsubEmail');
    form.addEventListener('submit', e => {
      e.preventDefault();
      alert(`Thanks for subscribing, ${emailInput.value}!`);
      emailInput.value = '';
    });
}

//renderPubSubPapers turns an array of paper objects into cards.
function renderPubSubPapers(papers, container) {
    container.innerHTML = '';
    papers.forEach(paper => {
      // 1) create card's div
      const card = document.createElement('div');
      card.classList.add('recommendation-card', 'pubsub-card');

      // 2) create and fill out h3 from title (match Recommendations section)
      const titleEl = document.createElement('h3');
      titleEl.textContent = paper.title;

      // 3) creates link
      const linkEl = document.createElement('a');
      linkEl.href = paper.link;
      linkEl.textContent = "Read Paper";
      linkEl.target = "_blank";

      // 4) creates paragraph for description
      const descriptionEl = document.createElement('p');
      descriptionEl.textContent = paper.description;

      // 5) ensambles all in card
      card.appendChild(titleEl);
      card.appendChild(linkEl);
      card.appendChild(descriptionEl);
      container.appendChild(card);
    });
}

// Helper function to create star rating HTML
const createStarRatingHTML = () => `
    <span class="star" data-value="1">&#9733;</span>
    <span class="star" data-value="2">&#9733;</span>
    <span class="star" data-value="3">&#9733;</span>
    <span class="star" data-value="4">&#9733;</span>
    <span class="star" data-value="5">&#9733;</span>
`;

// Helper function to show notification popup
const showNotification = (icon, title, message) => {
    const notification = document.createElement('div');
    notification.className = 'replacement-notification';
    notification.innerHTML = `
        <div class="notification-content">
            <div class="notification-icon">${icon}</div>
            <div class="notification-text">
                <div class="notification-title">${title}</div>
                <div class="notification-message">${message}</div>
            </div>
        </div>
    `;

    document.body.appendChild(notification);

    setTimeout(() => notification.classList.add('show'), 100);

    setTimeout(() => {
        notification.classList.remove('show');
        setTimeout(() => {
            if (notification.parentNode) {
                notification.parentNode.removeChild(notification);
            }
        }, 300);
    }, 4000);
};

async function handleRouting () {
    const path = window.location.pathname;

    if (path === '/create-project') {
       setupPDFUpload();

       const createProjectForm = document.getElementById('createProjectForm');
       createProjectForm?.addEventListener('submit', async(event) => {
        event.preventDefault();
        const title       = document.getElementById('projectTitle').value;
        const description = document.getElementById('projectDescription').value;

            // POST to real endpoint instead of localStorage
            const res = await fetch('/api/projects', {
              method: 'POST',
              headers: { 'Content-Type': 'application/json' },
              body: JSON.stringify({ title, description })
            });
            if (!res.ok) {
              return alert('Error creating project');
            }
            const { projectId } = await res.json();
            window.location.href = `/project/${projectId}?updateRecommendations=true`;
          });


    } else if (path.startsWith('/project/')) {
        const projectId = path.split('/').pop();
        // 1Fetch the title/description/queries from Flask (real metadata from project)
        const projectRes = await fetch (`/api/project/${projectId}`)
        if (!projectRes.ok) {
            // if fails, shows error UI and goes out
            document.getElementById('projectTitleDisplay').textContent = 'Project Not Found';
            return;
        }
        const project = await projectRes.json();
        // Populate header
        document.getElementById('projectTitleDisplay').textContent = project.title;
        document.getElementById('projectDescriptionDisplay').textContent = project.description;
        //To not depending on localStorage for title and description:
        document.title = `Project: ${project.title}`;
        setupCollapsibleDescription(project.description);

        const container = document.getElementById('pubsubPapersContainer');

        renderPubSubSection();
        setupPubSubForm();

        const params= new URLSearchParams(window.location.search);
        const updateRecommendations = params.get('updateRecommendations') === 'true';
        loadProjectOverviewData(projectId, project.description, updateRecommendations);
        if (updateRecommendations) {
            history.replaceState({}, '', window.location.pathname);
        }

<<<<<<< HEAD
            try {
                const updateRes = await fetch('/api/pubsub/update_newsletter_papers', {
                    method: 'POST',
                    headers: { 'Content-Type': 'application/json' },
                    body: JSON.stringify({ projectId })
                });
                const updateJson = await updateRes.json();
                if (!updateRes.ok) {
                  console.warn('⚠️ update_newsletter_papers status failed:', updateRes.status, updateJson);
=======
        try {
            //todo update newsletter papers only on project creation or once a week
            const updateRes = await fetch('/api/pubsub/update_newsletter_papers', {
                method: 'POST',
                headers: { 'Content-Type': 'application/json' },
                body: JSON.stringify({ projectId })
            });
            const updateJson = await updateRes.json();
            if (!updateRes.ok) {
                console.warn('⚠️ update_newsletter_papers status failed:', updateRes.status, updateJson);
                // Show user-friendly message for new projects
                if (updateJson.error && updateJson.error.includes('No search queries found')) {
                console.log('📝 New project detected - queries will be generated when recommendations are created');
>>>>>>> b3542528
                }
            } else {
                // Add a small delay to ensure database transaction is committed
                console.log('✅ PubSub update completed successfully, waiting for database commit...');
                await new Promise(resolve => setTimeout(resolve, 1000));
            }
        } catch (err) {
            console.error('Error when calling update_newsletter_papers:', err);
        }
        const papers = await fetch(
            `/api/pubsub/get_newsletter_papers?projectId=${projectId}`
        ).then(r => {
            console.log('📡 PubSub papers response status:', r.status);
            return r.json();
        }).catch(err => {
            console.error('❌ Error fetching PubSub papers:', err);
            return [];
        });
            console.log('PubSub papers fetched:', papers);
            console.log('pubsubPapersContainer is', container);
            if (papers.length === 0) {
                // Instead of rendering test cards, show a placeholder message
                container.innerHTML = '<p class="no-papers-placeholder">Here the newest papers will be shown later.</p>';
            } else {
                console.log('📬 Rendering real PubSub papers:', papers);
                renderPubSubPapers(papers, container);
            }


    } else if (path === '/') {
        const createProjectBtn = document.getElementById('createProjectBtn');
        if (createProjectBtn) {
            createProjectBtn.addEventListener('click', () => {
                window.location.href = '/create-project';
            });
        }
    }
};

function setupPDFUpload() {
    const uploadArea = document.getElementById('uploadArea');
    const fileInput = document.getElementById('paperUpload');
    const fileInfo = document.getElementById('fileInfo');
    const fileName = document.getElementById('fileName');
    const fileSize = document.getElementById('fileSize');
    const removeBtn = document.getElementById('removeFile');
    if (!uploadArea || !fileInput) return;

    uploadArea.addEventListener('click', () => {
        fileInput.click();
    });

    uploadArea.addEventListener('dragover', (e) => {
        e.preventDefault();
        uploadArea.classList.add('dragover');
    });

    uploadArea.addEventListener('dragleave', (e) => {
        e.preventDefault();
        uploadArea.classList.remove('dragover');
    });

    uploadArea.addEventListener('drop', (e) => {
        e.preventDefault();
        uploadArea.classList.remove('dragover');

        const files = e.dataTransfer.files;
        if (files.length > 0) {
            handleFileSelection(files[0]);
        }
    });

    fileInput.addEventListener('change', (e) => {
        const file = e.target.files[0];
        if (file) {
            handleFileSelection(file);
        }
    });

    removeBtn?.addEventListener('click', () => {
        removeFile();
    });

    function handleFileSelection(file) {
        if (file.type !== 'application/pdf') {
            alert('Please select a PDF file only.');
            return;
        }

        const maxSize = 50 * 1024 * 1024;
        if (file.size > maxSize) {
            alert('File size must be less than 50MB.');
            return;
        }

        displayFileInfo(file);
    }

    function displayFileInfo(file) {
        const sizeInMB = (file.size / (1024 * 1024)).toFixed(2);

        fileName.textContent = file.name;
        fileSize.textContent = `${sizeInMB} MB`;

        uploadArea.style.display = 'none';
        fileInfo.style.display = 'flex';

        extractPDFText(file);
    }

    async function extractPDFText(file) {
        const projectDescription = document.getElementById('projectDescription');
        if (!projectDescription) return;

        const formData = new FormData();
        formData.append('file', file);

        try {
            const originalValue = projectDescription.value;
            projectDescription.value = originalValue + '\n\n[Extracting PDF text...]';

            const response = await fetch('/api/extract-pdf-text', {
                method: 'POST',
                body: formData
            });

            if (!response.ok) {
                try {
                    const result = await response.json();
                    alert(`Error extracting PDF text: ${result.error}`);
                } catch (jsonError) {
                    alert(`Error extracting PDF text: HTTP ${response.status} - ${response.statusText}`);
                }
                projectDescription.value = originalValue;
                return;
            }

            const result = await response.json();

            if (result.success) {
                const currentText = originalValue.trim();
                const newText = currentText ?
                    `${currentText}\n\n${result.extracted_text}` :
                    result.extracted_text;
                projectDescription.value = newText;
            } else {
                projectDescription.value = originalValue;
                alert(`Error extracting PDF text: ${result.error}`);
            }
        } catch (error) {
            projectDescription.value = projectDescription.value.replace('\n\n[Extracting PDF text...]', '');
            alert(`Failed to extract PDF text: ${error.message}`);
        }
    }

    function removeFile() {
        fileInput.value = '';

        fileInfo.style.display = 'none';
        uploadArea.style.display = 'block';

        fileName.textContent = '';
        fileSize.textContent = '';
    }
}

    function loadProjectOverviewData (projectId, projectDescription,  updateRecommendations = false) {
        const recommendationsContainer = document.getElementById('recommendationsContainer');
        const agentThoughtsContainer = document.getElementById('agentThoughtsContainer');

        // Set initial state messages
        agentThoughtsContainer.innerHTML = '<p>🧠 Agent is thinking...</p>';
        recommendationsContainer.innerHTML = '<p>⌛ Waiting for agent to provide recommendations...</p>';

        setupLoadMoreButton(projectId, recommendationsContainer, agentThoughtsContainer);
        fetchRecommendationsStream(projectId, projectDescription, agentThoughtsContainer, recommendationsContainer, updateRecommendations)
            .catch(error => {
                console.error("Error fetching recommendations stream:", error);
                agentThoughtsContainer.innerHTML += '<p>❌ Error communicating with the agent.</p>';
                recommendationsContainer.innerHTML = '<p>Could not load recommendations at this time.</p>';
            });
    }

    async function fetchRecommendationsStream(projectId, projectDescription, thoughtsContainer, recommendationsContainer,  updateRecommendations = false) {
        console.log(`Starting to stream recommendations based on project description...`);
        thoughtsContainer.innerHTML = ''; // Clear for new thoughts

        // Track the last thought element for subunit rendering
        let lastThoughtEl = null;

        try {
            const response = await fetch('/api/recommendations', {
                method: 'POST',
                headers: { 'Content-Type': 'application/json' },
                body: JSON.stringify({
                    projectId: projectId,
                    update_recommendations : updateRecommendations //set this to true only if new project or if future 'refresh recommendations' button pressed
                }),
            });

        if (!response.ok) {
            const errorText = await response.text();
            throw new Error(`Network response was not ok: ${response.status}. ${errorText}`);
        }

<<<<<<< HEAD
            const reader = response.body.getReader();
            const decoder = new TextDecoder();
            let buffer = '';

            while (true) {
                const { done, value } = await reader.read();
                if (done) break;

                buffer += decoder.decode(value, { stream: true });
                const lines = buffer.split('\n\n');
                buffer = lines.pop(); // Keep incomplete message in buffer

                for (const line of lines) {
                    if (line.startsWith('data: ')) {
                        const jsonString = line.substring(6);
                        const data = JSON.parse(jsonString);
                        console.info("Received agent message")
                        console.info(data)
                        if (data.thought) {
                            const thoughtEl = document.createElement('li');

                            let content = data.thought;
                            let icon = '🧠';
                            if (content.startsWith('Calling tool:')) {
                                icon = '🛠️';
                                content = content.replace('Calling tool:', '<strong>Calling tool:</strong>');
                            } else if (content.startsWith('Tool response received:')) {
                                icon = '✅';
                                content = `<p>${content.replace('Tool response received:', '<strong>Tool response received:</strong>')}</p>`;
                            } else if (content.startsWith('Receiving user input')) {
                                icon = '👤';
                            } else if (content.startsWith('Final response')) {
                                icon = '🏁';
                            }

                            thoughtEl.innerHTML = `${icon} ${content}`;
                            thoughtsContainer.appendChild(thoughtEl);
                            thoughtsContainer.scrollTop = thoughtsContainer.scrollHeight;
                            lastThoughtEl = thoughtEl;
                        } else if (data.recommendations) {
                            renderRecommendations(data.recommendations, recommendationsContainer);
                        } else if (data.out_of_scope) {
                            // Render out-of-scope as a subunit under the last agent thought
                            renderOutOfScopeInThoughts(data.out_of_scope, lastThoughtEl, thoughtsContainer);
                            // Clear recommendations section
                            recommendationsContainer.innerHTML = '';
                        } else if (data.no_results) {
                            // Render no-results as a subunit under the last agent thought
                            renderNoResultsInThoughts(data.no_results, lastThoughtEl, thoughtsContainer);
                            // Clear recommendations section
                            recommendationsContainer.innerHTML = '';
                        } else if (data.error) {
                            console.error('Server-side error:', data.error);
                            recommendationsContainer.innerHTML = `<p>Error: ${data.error}</p>`;
                            thoughtsContainer.innerHTML += `<p>❌ An error occurred.</p>`;
=======
        const reader = response.body.getReader();
        const decoder = new TextDecoder();
        let buffer = '';

        while (true) {
            const { done, value } = await reader.read();
            if (done) break;

            buffer += decoder.decode(value, { stream: true });
            const lines = buffer.split('\n\n');
            buffer = lines.pop(); // Keep incomplete message in buffer

            for (const line of lines) {
                if (line.startsWith('data: ')) {
                    const jsonString = line.substring(6);
                    const data = JSON.parse(jsonString);

                    if (data.thought) {
                        const thoughtEl = document.createElement('li');

                        let content = data.thought;
                        let icon = '🧠';
                        if (content.startsWith('Calling tool:')) {
                            icon = '🛠️';
                            content = content.replace('Calling tool:', '<strong>Calling tool:</strong>');
                        } else if (content.startsWith('Tool response received:')) {
                            icon = '✅';
                            content = content.replace('Tool response received:', '<strong>Tool response received:</strong>');
                        } else if (content.startsWith('Receiving user input')) {
                            icon = '👤';
                        } else if (content.startsWith('Final response')) {
                            icon = '🏁';
>>>>>>> b3542528
                        }

                        thoughtEl.innerHTML = `${icon} ${content}`;
                        thoughtsContainer.appendChild(thoughtEl);
                        thoughtsContainer.scrollTop = thoughtsContainer.scrollHeight;
                    } else if (data.recommendations) {
                        renderRecommendations(data.recommendations, recommendationsContainer);
                    } else if (data.error) {
                        console.error('Server-side error:', data.error);
                        recommendationsContainer.innerHTML = `<p>Error: ${data.error}</p>`;
                        thoughtsContainer.innerHTML += `<p>❌ An error occurred.</p>`;
                    }
                }
            }
        }

    } catch (error) {
        console.error('Failed to fetch recommendations stream:', error);
        throw error;
    }
}

function createPaperCard(paper) {
    const card = document.createElement('div');
    card.classList.add('recommendation-card');

    // Add temporary highlight for replacement papers
    if (paper.is_replacement) {
        card.classList.add('new-replacement');
        // Remove the highlight after 5 seconds
        setTimeout(() => {
            card.classList.remove('new-replacement');
        }, 5000);
    }

    const titleEl = document.createElement('h3');
    titleEl.textContent = paper.title;

    const linkEl = document.createElement('a');
    linkEl.href = paper.link;
    linkEl.textContent = "Read Paper";
    linkEl.target = "_blank";

    const descriptionEl = document.createElement('p');
    descriptionEl.textContent = paper.description;

    const starRatingEl = document.createElement('div');
    starRatingEl.classList.add('star-rating');
    starRatingEl.innerHTML = createStarRatingHTML();

    card.dataset.paperHash = paper.hash;
    card.dataset.title = paper.title.toLowerCase();
    card.dataset.rating = paper.rating || 0;

    card.appendChild(titleEl);
    card.appendChild(linkEl);
    card.appendChild(descriptionEl);
    card.appendChild(starRatingEl);

    return card;
}

function renderRecommendations(recommendations, container) {
    container.innerHTML = '';
    if (!recommendations || recommendations.length === 0) {
        container.innerHTML = '<p>No recommendations available for this project yet.</p>';
        return;
    }

    window.currentRecommendations = recommendations;
    window.currentDisplayCount = recommendations.length;
    window.originalCardOrder = [];

    const papersToShow = recommendations.slice(0, window.currentDisplayCount);

    papersToShow.forEach((paper) => {
        const card = createPaperCard(paper);
        container.appendChild(card);
        window.originalCardOrder.push(card);
    });

    showLoadMoreButton();
    showSearchPanel();
    setupSearchPanel();

    setTimeout(() => {
        if (typeof filterAndSortPapers === 'function') {
            filterAndSortPapers();
        }
    }, 100);
}

async function loadMorePapers(projectId, recommendationsContainer, thoughtsContainer) {
    const loadMoreBtn = document.getElementById('loadMoreBtn');
    if (!loadMoreBtn) return;

    loadMoreBtn.disabled = true;
    loadMoreBtn.classList.add('loading');
    loadMoreBtn.textContent = 'Loading...';

    try {
        const response = await fetch('/api/load_more_papers', {
            method: 'POST',
            headers: { 'Content-Type': 'application/json' },
            body: JSON.stringify({ project_id: projectId }),
        });

        if (!response.ok) {
            const errorText = await response.text();
            throw new Error(`Network response was not ok: ${response.status}. ${errorText}`);
        }

        const reader = response.body.getReader();
        const decoder = new TextDecoder();
        let buffer = '';

        while (true) {
            const { done, value } = await reader.read();
            if (done) break;

            buffer += decoder.decode(value, { stream: true });
            const lines = buffer.split('\n\n');
            buffer = lines.pop();

            for (const line of lines) {
                if (line.startsWith('data: ')) {
                    const jsonString = line.substring(6);
                    const data = JSON.parse(jsonString);

                    if (data.thought) {
                        console.log('Agent thought:', data.thought);
                    } else if (data.recommendations) {
                        data.recommendations.forEach((paper) => {
                            const card = createPaperCard(paper);
                            card.classList.add('new-replacement');
                            setTimeout(() => {
                                card.classList.remove('new-replacement');
                            }, 5000);
                            recommendationsContainer.appendChild(card);
                            window.originalCardOrder.push(card);
                        });

                        window.currentRecommendations = window.currentRecommendations.concat(data.recommendations);
                        window.currentDisplayCount = window.currentRecommendations.length;

                        if (typeof filterAndSortPapers === 'function') {
                            filterAndSortPapers();
                        }
                    } else if (data.error) {
                        console.error('Server-side error:', data.error);
                        if (thoughtsContainer) {
                            thoughtsContainer.innerHTML += `<p>Error loading more papers: ${data.error}</p>`;
                        }
                    }
                }
            }
        }
    } catch (error) {
        console.error('Failed to load more papers:', error);
        if (thoughtsContainer) {
            thoughtsContainer.innerHTML += `<p>Failed to load more papers: ${error.message}</p>`;
        }
    } finally {
        loadMoreBtn.disabled = false;
        loadMoreBtn.classList.remove('loading');
        loadMoreBtn.textContent = 'Load More';
    }
}

function showLoadMoreButton() {
    const loadMoreBtn = document.getElementById('loadMoreBtn');
    if (loadMoreBtn) {
        loadMoreBtn.style.display = 'block';
    }
}

function setupLoadMoreButton(projectId, recommendationsContainer, thoughtsContainer) {
    const loadMoreBtn = document.getElementById('loadMoreBtn');
    if (loadMoreBtn) {
        loadMoreBtn.addEventListener('click', () => {
            loadMorePapers(projectId, recommendationsContainer, thoughtsContainer);
        });
    }
}

<<<<<<< HEAD
    // Render out-of-scope as a subunit under the last agent thought
    function renderOutOfScopeInThoughts(outOfScopeData, lastThoughtEl, thoughtsContainer) {
        const message = outOfScopeData.message;
        // Create out-of-scope subunit
        const subunit = document.createElement('div');
        subunit.classList.add('out-of-scope-thought-subunit');

        // Short explanation (top)
        const shortEl = document.createElement('div');
        shortEl.classList.add('out-of-scope-short');
        shortEl.textContent = message.short_explanation;
        subunit.appendChild(shortEl);

        // Show details button (now below short explanation)
        const expandBtn = document.createElement('button');
        expandBtn.classList.add('out-of-scope-expand-btn');
        expandBtn.textContent = 'Show details';
        subunit.appendChild(expandBtn);

        // Expand/collapse for full explanation
        const fullEl = document.createElement('div');
        fullEl.classList.add('out-of-scope-full');
        fullEl.textContent = message.explanation;
        fullEl.style.display = 'none';
        expandBtn.addEventListener('click', () => {
            if (fullEl.style.display === 'none') {
                fullEl.style.display = 'block';
                expandBtn.textContent = 'Hide details';
            } else {
                fullEl.style.display = 'none';
                expandBtn.textContent = 'Show details';
            }
        });
        subunit.appendChild(fullEl);

        // Suggestion
        const suggestionEl = document.createElement('div');
        suggestionEl.classList.add('out-of-scope-suggestion-inline');
        suggestionEl.innerHTML = `<strong>Suggestion:</strong> ${message.suggestion}`;
        subunit.appendChild(suggestionEl);

        // New query input
        const inputContainer = document.createElement('div');
        inputContainer.classList.add('new-query-inline-container');
        const inputLabel = document.createElement('label');
        inputLabel.textContent = 'Please provide a new query:';
        inputLabel.setAttribute('for', 'newQueryInput');
        const inputEl = document.createElement('textarea');
        inputEl.id = 'newQueryInput';
        inputEl.placeholder = 'Enter a new research query focused on academic topics, technologies, or fields of study...';
        inputEl.rows = 3;
        const submitBtn = document.createElement('button');
        submitBtn.textContent = 'Submit New Query';
        submitBtn.classList.add('btn', 'btn-primary');
        submitBtn.addEventListener('click', () => {
            const newQuery = inputEl.value.trim();
            if (newQuery) {
                // Remove the subunit and restart
                if (subunit.parentNode) subunit.parentNode.removeChild(subunit);

                // Update the top input field to reflect the new query
                const topInput = document.querySelector('input#projectTitle, textarea#projectDescription, input[type="text"], textarea');
                if (topInput) {
                    topInput.value = newQuery;
                }

                // Get projectId and other context
                const projectId = window.location.pathname.split('/').pop();
                const recommendationsContainer = document.getElementById('recommendationsContainer');
                const agentThoughtsContainer = document.getElementById('agentThoughtsContainer');

                // Clear previous thoughts and recommendations
                agentThoughtsContainer.innerHTML = '<p>🧠 Agent is thinking...</p>';
                recommendationsContainer.innerHTML = '<p>⌛ Waiting for agent to provide recommendations...</p>';

                // Update project prompt in backend, then update UI and start new recommendation stream
                updateProjectPrompt(projectId, newQuery)
                    .then(data => {
                        // Update the description in the UI
                        const descDisplay = document.getElementById('projectDescriptionDisplay');
                        if (descDisplay && data.description) {
                            descDisplay.textContent = data.description;
                        }
                        // Now start the new recommendation stream
                        return fetchRecommendationsStream(projectId, newQuery, agentThoughtsContainer, recommendationsContainer, true);
                    })
                    .catch(error => {
                        console.error("Error updating project prompt or fetching recommendations:", error);
                        agentThoughtsContainer.innerHTML += '<p>❌ Error processing new query.</p>';
                    });
            } else {
                alert('Please enter a new query.');
            }
        });
        inputContainer.appendChild(inputLabel);
        inputContainer.appendChild(inputEl);
        inputContainer.appendChild(submitBtn);
        subunit.appendChild(inputContainer);

        // Insert subunit under the last thought or at the end
        if (lastThoughtEl) {
            lastThoughtEl.appendChild(subunit);
        } else {
            thoughtsContainer.appendChild(subunit);
        }
    }

    // Render no-results as a subunit under the last agent thought
    function renderNoResultsInThoughts(noResultsData, lastThoughtEl, thoughtsContainer) {
        const message = noResultsData.message;

        // Create no-results subunit
        const subunit = document.createElement('div');
        subunit.classList.add('no-results-thought-subunit');

        // Explanation (top)
        const explanationEl = document.createElement('div');
        explanationEl.classList.add('no-results-explanation');
        explanationEl.innerHTML = message.explanation;
        subunit.appendChild(explanationEl);

        // Show filter details button
        const expandBtn = document.createElement('button');
        expandBtn.classList.add('no-results-expand-btn');
        expandBtn.textContent = 'Show filter details';
        subunit.appendChild(expandBtn);

        // Expand/collapse for filter details
        const filterDetailsEl = document.createElement('div');
        filterDetailsEl.classList.add('no-results-filter-details');
        filterDetailsEl.style.display = 'none';

        // Build filter details content
        let filterDetailsContent = '<h4>Applied Filters:</h4><ul>';
        if (message.filter_criteria) {
            Object.entries(message.filter_criteria).forEach(([key, value]) => {
                const operator = value.op || '=';
                filterDetailsContent += `<li><strong>${key}:</strong> ${operator} ${value.value}</li>`;
            });
        }
        filterDetailsContent += '</ul>';

        if (message.closest_values && Object.keys(message.closest_values).length > 0) {
            filterDetailsContent += '<h4>Closest Available Values:</h4><ul>';
            Object.entries(message.closest_values).forEach(([key, value]) => {
                const direction = value.direction || 'unknown';
                filterDetailsContent += `<li><strong>${key}:</strong> ${value.value} (${direction})</li>`;
            });
            filterDetailsContent += '</ul>';
        }

        filterDetailsEl.innerHTML = filterDetailsContent;

        expandBtn.addEventListener('click', () => {
            if (filterDetailsEl.style.display === 'none') {
                filterDetailsEl.style.display = 'block';
                expandBtn.textContent = 'Hide filter details';
            } else {
                filterDetailsEl.style.display = 'none';
                expandBtn.textContent = 'Show filter details';
            }
        });
        subunit.appendChild(filterDetailsEl);

        // Suggestion for new query
        const suggestionEl = document.createElement('div');
        suggestionEl.classList.add('no-results-suggestion-inline');
        suggestionEl.innerHTML = '<strong>💡 Tip:</strong> Try adjusting your filters or broadening your search terms.';
        subunit.appendChild(suggestionEl);

        // New query input
        const inputContainer = document.createElement('div');
        inputContainer.classList.add('new-query-inline-container');
        const inputLabel = document.createElement('label');
        inputLabel.textContent = 'Try a new search:';
        inputLabel.setAttribute('for', 'newQueryInput');
        const inputEl = document.createElement('textarea');
        inputEl.id = 'newQueryInput';
        inputEl.placeholder = 'Enter a new research query with different filters or broader terms...';
        inputEl.rows = 3;
        const submitBtn = document.createElement('button');
        submitBtn.textContent = 'Submit New Query';
        submitBtn.classList.add('btn', 'btn-primary');
        submitBtn.addEventListener('click', () => {
            const newQuery = inputEl.value.trim();
            if (newQuery) {
                // Remove the subunit and restart
                if (subunit.parentNode) subunit.parentNode.removeChild(subunit);

                // Update the top input field to reflect the new query
                const topInput = document.querySelector('input#projectTitle, textarea#projectDescription, input[type="text"], textarea');
                if (topInput) {
                    topInput.value = newQuery;
                }

                // Get projectId and other context
                const projectId = window.location.pathname.split('/').pop();
                const recommendationsContainer = document.getElementById('recommendationsContainer');
                const agentThoughtsContainer = document.getElementById('agentThoughtsContainer');

                // Clear previous thoughts and recommendations
                agentThoughtsContainer.innerHTML = '<p>🧠 Agent is thinking...</p>';
                recommendationsContainer.innerHTML = '<p>⌛ Waiting for agent to provide recommendations...</p>';

                // Update project prompt in backend, then update UI and start new recommendation stream
                updateProjectPrompt(projectId, newQuery)
                    .then(data => {
                        // Update the description in the UI
                        const descDisplay = document.getElementById('projectDescriptionDisplay');
                        if (descDisplay && data.description) {
                            descDisplay.textContent = data.description;
                        }
                        // Now start the new recommendation stream
                        return fetchRecommendationsStream(projectId, newQuery, agentThoughtsContainer, recommendationsContainer, true);
                    })
                    .catch(error => {
                        console.error("Error updating project prompt or fetching recommendations:", error);
                        agentThoughtsContainer.innerHTML += '<p>❌ Error processing new query.</p>';
                    });
            } else {
                alert('Please enter a new query.');
            }
        });
        inputContainer.appendChild(inputLabel);
        inputContainer.appendChild(inputEl);
        inputContainer.appendChild(submitBtn);
        subunit.appendChild(inputContainer);

        // Insert subunit under the last thought or at the end
        if (lastThoughtEl) {
            lastThoughtEl.appendChild(subunit);
        } else {
            thoughtsContainer.appendChild(subunit);
        }
    }

    function setupCollapsibleDescription(description) {
        const descriptionDisplay = document.getElementById('projectDescriptionDisplay');
        const descriptionWrapper = descriptionDisplay?.parentElement;
        const toggleButton = document.getElementById('descriptionToggle');
        const fadeOverlay = document.getElementById('descriptionFadeOverlay');
        const controls = document.getElementById('descriptionControls');
        const expandText = toggleButton?.querySelector('.expand-text');
=======
function setupCollapsibleDescription(description) {
    const descriptionDisplay = document.getElementById('projectDescriptionDisplay');
    const descriptionWrapper = descriptionDisplay?.parentElement;
    const toggleButton = document.getElementById('descriptionToggle');
    const fadeOverlay = document.getElementById('descriptionFadeOverlay');
    const controls = document.getElementById('descriptionControls');
    const expandText = toggleButton?.querySelector('.expand-text');
>>>>>>> b3542528

    if (!descriptionDisplay || !descriptionWrapper || !toggleButton || !fadeOverlay || !controls || !expandText) return;

    const wordCount = description.trim().split(/\s+/).length;

    if (wordCount > 500) {
        const isCollapsed = true;

        descriptionDisplay.classList.toggle('collapsed', isCollapsed);
        descriptionDisplay.classList.toggle('expanded', !isCollapsed);
        toggleButton.classList.toggle('expanded', !isCollapsed);
        fadeOverlay.classList.toggle('visible', isCollapsed);
        controls.classList.add('visible');

        expandText.textContent = isCollapsed ? 'Show full description' : 'Hide full description';

        toggleButton.addEventListener('click', () => {
            const currentlyCollapsed = descriptionDisplay.classList.contains('collapsed');

            descriptionDisplay.classList.toggle('collapsed', !currentlyCollapsed);
            descriptionDisplay.classList.toggle('expanded', currentlyCollapsed);
            toggleButton.classList.toggle('expanded', currentlyCollapsed);
            fadeOverlay.classList.toggle('visible', !currentlyCollapsed);

            expandText.textContent = !currentlyCollapsed ? 'Show full description' : 'Hide full description';
        });
    } else {
        // Short description, no need to use expandable view
        descriptionDisplay.classList.add('expanded');
        fadeOverlay.classList.remove('visible');
        controls.classList.remove('visible');
    }
}

document.addEventListener('DOMContentLoaded', () => {
    setupPubSubForm();

    // --- HOMEPAGE PROJECTS & SEARCH ---
    async function loadProjectsFromAPI() {
        try {
            const response = await fetch('/api/getProjects');
            const data = await response.json();
            if (data.success && data.projects) {
                return data.projects;
            } else {
                console.error('Failed to load projects:', data.error);
                return [];
            }
        } catch (error) {
            console.error('Error fetching projects:', error);
            return [];
        }
    }

    function renderProjects(projects) {
        const projectsList = document.getElementById('projectsList');
        if (!projectsList) return;
        projectsList.innerHTML = '';
        projects.forEach((project, idx) => {
            const card = document.createElement('div');
            card.className = 'project-card';
            card.style.animationDelay = `${idx * 0.04 + 0.1}s`;
            // Truncate description to 120 chars for safety
            const truncatedDescription = truncateText(project.description, 120);
            card.innerHTML = `
                <div class="project-title">${project.title}</div>
                <div class="project-description">${truncatedDescription}</div>
                <div class="project-tags">
                    ${project.tags.map(tag => `<span class="project-tag">${tag}</span>`).join(' ')}
                </div>
                <div class="project-date">Created: ${project.date}</div>
            `;
            // Navigate to project page on click
            card.addEventListener('click', () => {
                if (project.project_id) {
                    window.location.href = `/project/${project.project_id}`;
                } else {
                    // Fallback animation if no project_id
                    card.classList.add('card-clicked');
                    setTimeout(() => card.classList.remove('card-clicked'), 400);
                }
            });
            projectsList.appendChild(card);
        });
        animateCardsOnScroll();
    }

    function truncateText(text, maxLength) {
        if (!text) return '';
        if (text.length <= maxLength) return text;
        return text.slice(0, maxLength - 3).trim() + '...';
    }

    function filterProjectsBySearch(projects, searchValue) {
        const val = searchValue.trim().toLowerCase();
        if (!val) return projects;
        return projects.filter(p =>
            (p.title && typeof p.title === 'string' && p.title.toLowerCase().includes(val)) ||
            (p.description && typeof p.description === 'string' && p.description.toLowerCase().includes(val)) ||
            (Array.isArray(p.tags) && p.tags.some(tag => tag && typeof tag === 'string' && tag.toLowerCase().includes(val)))
        );
    }

    function animateCardsOnScroll() {
        const cards = document.querySelectorAll('.project-card');
        const observer = new window.IntersectionObserver((entries) => {
            entries.forEach(entry => {
                if (entry.isIntersecting) {
                    entry.target.style.opacity = 1;
                    entry.target.style.transform = 'translateY(0) scale(1)';
                }
            });
        }, { threshold: 0.12 });
        cards.forEach(card => {
            card.style.opacity = 0;
            card.style.transform = 'translateY(40px) scale(0.98)';
            observer.observe(card);
        });
    }

    // On DOMContentLoaded, render projects and set up search
    if (window.location.pathname === '/') {
        let allProjects = [];

        // Load projects from API
        loadProjectsFromAPI().then(projects => {
            allProjects = projects;
            renderProjects(allProjects);
        });

        const searchInput = document.getElementById('projectSearchInput');
        if (searchInput) {
            searchInput.addEventListener('input', (e) => {
                const filtered = filterProjectsBySearch(allProjects, e.target.value);
                renderProjects(filtered);
            });
        }
        // Animate cards on scroll (again, in case of resize/search)
        window.addEventListener('resize', animateCardsOnScroll);
        window.addEventListener('scroll', animateCardsOnScroll);
    }

    handleRouting();
<<<<<<< HEAD
});

// Utility to update project prompt in backend and UI
function updateProjectPrompt(projectId, newPrompt) {
    return fetch(`/api/project/${projectId}/update_prompt`, {
        method: 'POST',
        headers: { 'Content-Type': 'application/json' },
        body: JSON.stringify({ prompt: newPrompt })
    })
    .then(response => response.json());
=======

    const recommendationsContainer = document.getElementById('recommendationsContainer');
    if (recommendationsContainer) {
        recommendationsContainer.addEventListener('mouseover', function (e) {
            if (e.target.classList.contains('star')) {
                const value = parseInt(e.target.dataset.value);
                const stars = Array.from(e.target.parentNode.querySelectorAll('.star'));
                stars.forEach(star => {
                    star.classList.toggle('hovered', parseInt(star.dataset.value) <= value);
                });
            }
        });

        recommendationsContainer.addEventListener('mouseout', function (e) {
            if (e.target.classList.contains('star')) {
                const stars = Array.from(e.target.parentNode.querySelectorAll('.star'));
                stars.forEach(star => {
                    star.classList.remove('hovered');
                });
            }
        });

       recommendationsContainer.addEventListener('click', function (e) {
    if (e.target.classList.contains('star')) {
        const clickedStar = e.target;
        const stars = Array.from(clickedStar.parentNode.querySelectorAll('.star'));
        const value = parseInt(clickedStar.dataset.value);

        stars.forEach(star => {
            star.classList.toggle('selected', parseInt(star.dataset.value) <= value);
        });

        const paperHash = clickedStar.closest('.recommendation-card').dataset.paperHash;
        const currentProjectId = window.location.pathname.split('/').pop();

        // For low ratings, remember the card position for replacement
        let cardToReplace = null;
        let cardIndex = -1;
        if (value <= 2) {
            cardToReplace = clickedStar.closest('.recommendation-card');
            // Only look for cards in the recommendations container, not pubsub papers
            const allCards = Array.from(recommendationsContainer.querySelectorAll('.recommendation-card'));
            cardIndex = allCards.indexOf(cardToReplace);

            // Keep the space occupied but make it invisible
            cardToReplace.style.opacity = '0';
            cardToReplace.style.visibility = 'hidden';
            const originalHeight = cardToReplace.offsetHeight;
            cardToReplace.style.position = 'absolute';
            cardToReplace.style.zIndex = '-1';

            // Create a placeholder div to maintain the space
            const placeholder = document.createElement('div');
            placeholder.style.height = originalHeight + 'px';
            placeholder.style.width = '100%';
            placeholder.style.flexShrink = '0';
            placeholder.classList.add('replacement-placeholder');
            cardToReplace.parentNode.insertBefore(placeholder, cardToReplace);
        }

        fetch('/api/rate_paper', {
            method: 'POST',
            headers: { 'Content-Type': 'application/json' },
            body: JSON.stringify({ paper_hash: paperHash, rating: value, project_id: currentProjectId })
        })
        .then(res => {
            if (!res.ok) {
                const card = clickedStar.closest('.recommendation-card');
                if (card) {
                    card.dataset.rating = value;
                }
                if (typeof filterAndSortPapers === 'function') {
                    filterAndSortPapers();
                }
                return { status: 'success', message: 'Rating updated locally' };
            }
            return res.json();
        })
        .then(data => {
            if (data.status === 'success') {
                const card = clickedStar.closest('.recommendation-card');
                if (card) {
                    card.dataset.rating = value;
                }

                // Check if a replacement was performed
                if (data.replacement && data.replacement.status === 'success') {
                    const replacementDetails = data.replacement;
                    if (replacementDetails.replacement_title) {
                        showNotification('🔄', 'Paper Replaced!', `Added: "${replacementDetails.replacement_title}"`);
                    }

                    // Insert the replacement paper at the exact same position
                    if (cardIndex >= 0 && replacementDetails.replacement_title) {
                        insertReplacementPaper(replacementDetails, cardIndex, recommendationsContainer);
                    } else {
                        refreshRecommendations(recommendationsContainer, currentProjectId);
                    }
                } else if (value >= 3) {
                    const paperTitle = clickedStar.closest('.recommendation-card').querySelector('h3').textContent;
                    showNotification('⭐', 'Paper Rated Highly!', `The agent will recommend more papers similar to: "${paperTitle}"`);
                }

                        if (typeof filterAndSortPapers === 'function') {
                            filterAndSortPapers();
                        }
                    } else {
                        console.error("Failed to save rating:", data.message);
                    }
                })
                .catch(err => {
            console.error("Error in rating process:", err);
            // Show the card again on error
            if (cardToReplace) {
                cardToReplace.style.opacity = '1';
                cardToReplace.style.transform = 'scale(1)';
                cardToReplace.style.display = 'block';
            }
        });
    }
});

    }
});

// Function to insert replacement paper at specific position
function insertReplacementPaper(replacementDetails, position, container) {
    // Find the invisible card at the specified position
    const allCards = Array.from(container.querySelectorAll('.recommendation-card'));
    const invisibleCard = allCards[position];

    if (invisibleCard && invisibleCard.style.visibility === 'hidden') {
        const placeholder = container.querySelector('.replacement-placeholder');
        if (placeholder) {
            placeholder.remove();
        }

        // Replace the invisible card's content
        invisibleCard.dataset.paperHash = replacementDetails.replacement_paper_hash;
        invisibleCard.dataset.title = replacementDetails.replacement_title.toLowerCase();
        invisibleCard.dataset.rating = '0';
        invisibleCard.classList.add('new-replacement');

        invisibleCard.innerHTML = `
            <h3>${replacementDetails.replacement_title}</h3>
            <a href="${replacementDetails.replacement_url}" target="_blank">Read Paper</a>
            <p>${replacementDetails.replacement_summary}</p>
            <div class="star-rating">
                <span class="star" data-value="1">&#9733;</span>
                <span class="star" data-value="2">&#9733;</span>
                <span class="star" data-value="3">&#9733;</span>
                <span class="star" data-value="4">&#9733;</span>
                <span class="star" data-value="5">&#9733;</span>
            </div>
        `;

        invisibleCard.style.visibility = 'visible';
        invisibleCard.style.opacity = '0';
        invisibleCard.style.transform = 'scale(0.8)';
        invisibleCard.style.position = '';
        invisibleCard.style.zIndex = '';

        setTimeout(() => {
            invisibleCard.style.opacity = '1';
            invisibleCard.style.transform = 'scale(1)';
        }, 100);

        setTimeout(() => {
            invisibleCard.classList.remove('new-replacement');
        }, 3000);
    }
}

// Search Panel Functions
function showSearchPanel() {
    const searchPanel = document.getElementById('searchPanel');
    if (searchPanel) {
        searchPanel.style.display = 'block';
    }
}

function setupSearchPanel() {
    const titleSearchInput = document.getElementById('titleSearchInput');
    const clearSearchBtn = document.getElementById('clearSearchBtn');
    const sortSelect = document.getElementById('sortSelect');
    const filterSelect = document.getElementById('filterSelect');
    const clearSortBtn = document.getElementById('clearSortBtn');
    const clearFilterBtn = document.getElementById('clearFilterBtn');
    const resultsCount = document.getElementById('resultsCount');

    if (!titleSearchInput || !clearSearchBtn || !sortSelect || !filterSelect || !clearSortBtn || !clearFilterBtn || !resultsCount) {
        return;
    }

    titleSearchInput.addEventListener('input', debounce(() => {
        filterAndSortPapers();
        updateClearButton();
    }, 300));

    clearSearchBtn.addEventListener('click', () => {
        titleSearchInput.value = '';
        filterAndSortPapers();
        updateClearButton();
    });

    clearSortBtn.addEventListener('click', () => {
        sortSelect.value = '';
        filterAndSortPapers();
        updateDropdownButtons();
    });

    clearFilterBtn.addEventListener('click', () => {
        filterSelect.value = '';
        filterAndSortPapers();
        updateDropdownButtons();
    });

    // Show/hide clear search button based on input content
    function updateClearButton() {
        const hasSearchContent = titleSearchInput.value.trim().length > 0;
        if (hasSearchContent) {
            clearSearchBtn.classList.add('visible');
        } else {
            clearSearchBtn.classList.remove('visible');
        }
    }

    // Show/hide clear buttons and dropdown styles based on current selection
    function updateDropdownButtons() {
        const sortDropdown = sortSelect.parentElement;
        const filterDropdown = filterSelect.parentElement;

        const hasSortSelection = sortSelect.value && sortSelect.value !== '' && sortSelect.value !== 'relevance';
        const hasFilterSelection = filterSelect.value && filterSelect.value !== '';

        if (hasSortSelection) {
            sortDropdown.classList.add('has-selection');
            clearSortBtn.classList.add('visible');
        } else {
            sortDropdown.classList.remove('has-selection');
            clearSortBtn.classList.remove('visible');
        }

        if (hasFilterSelection) {
            filterDropdown.classList.add('has-selection');
            clearFilterBtn.classList.add('visible');
        } else {
            filterDropdown.classList.remove('has-selection');
            clearFilterBtn.classList.remove('visible');
        }
    }

    sortSelect.addEventListener('change', () => {
        filterAndSortPapers();
        updateDropdownButtons();
    });

    filterSelect.addEventListener('change', () => {
        filterAndSortPapers();
        updateDropdownButtons();
    });

    updateDropdownButtons();
}

// Filter and sort visible papers based on search input and dropdowns
function filterAndSortPapers() {
    const titleSearchInput = document.getElementById('titleSearchInput');
    const sortSelect = document.getElementById('sortSelect');
    const filterSelect = document.getElementById('filterSelect');
    const resultsCount = document.getElementById('resultsCount');
    const loadMoreBtn = document.getElementById('loadMoreBtn');
    const recommendationsContainer = document.getElementById('recommendationsContainer');

    // Only count cards in the recommendations container, not pubsub papers
    const cards = recommendationsContainer ? recommendationsContainer.querySelectorAll('.recommendation-card') : [];

    if (!titleSearchInput || !sortSelect || !filterSelect || !resultsCount) return;

    const searchTerm = titleSearchInput.value.toLowerCase().trim();
    const sortBy = sortSelect.value;
    const filterBy = filterSelect.value;

    let visibleCards = 0;

    cards.forEach(card => {
        let shouldShow = true;

        // Filter by title match
        if (searchTerm) {
            const title = card.dataset.title || '';
            if (!title.includes(searchTerm)) {
                shouldShow = false;
            }
        }

        // Filter by rating status (rated or unrated)
        if (shouldShow && filterBy && filterBy !== '') {
            const rating = parseInt(card.dataset.rating) || 0;

            switch (filterBy) {
                case 'rated':
                    if (rating === 0) shouldShow = false;
                    break;
                case 'unrated':
                    if (rating > 0) shouldShow = false;
                    break;
            }
        }

        // Show/hide cards and optionally highlight matches
        if (shouldShow) {
            card.classList.remove('hidden');
            if (searchTerm && card.dataset.title.includes(searchTerm)) {
                card.classList.add('highlighted');
            } else {
                card.classList.remove('highlighted');
            }
            visibleCards++;
        } else {
            card.classList.add('hidden');
            card.classList.remove('highlighted');
        }
    });

    const visibleCardsArray = Array.from(cards).filter(card => !card.classList.contains('hidden'));

    // Handle sorting if a valid option is selected
    if (sortBy && sortBy !== '') {
        if (sortBy === 'relevance') {
            if (recommendationsContainer && window.originalCardOrder) {
                window.originalCardOrder.forEach(card => {
                    if (!card.classList.contains('hidden')) {
                        recommendationsContainer.appendChild(card);
                    }
                });
            }
        } else {
            // Sort visible cards by title or rating
            visibleCardsArray.sort((a, b) => {
                switch (sortBy) {
                    case 'title':
                        const titleA = (a.dataset.title || '').toLowerCase();
                        const titleB = (b.dataset.title || '').toLowerCase();
                        return titleA.localeCompare(titleB);

                    case 'rating':
                        const ratingA = parseInt(a.dataset.rating) || 0;
                        const ratingB = parseInt(b.dataset.rating) || 0;
                        return ratingB - ratingA;

                    case 'date':
                        return 0;

                    default:
                        return 0;
                }
            });

            if (recommendationsContainer) {
                visibleCardsArray.forEach(card => {
                    recommendationsContainer.appendChild(card);
                });
            }
        }
    }

    resultsCount.textContent = `${visibleCards} paper${visibleCards !== 1 ? 's' : ''} found`;

    // Show/hide "Load More" button based on filtering
    if (loadMoreBtn) {
        if (searchTerm || filterBy) {
            loadMoreBtn.style.display = 'none';
        } else {
            loadMoreBtn.style.display = 'block';
        }
    }
}

// Debounce function for search input
function debounce(func, wait) {
    let timeout;
    return function executedFunction(...args) {
        const later = () => {
            clearTimeout(timeout);
            func(...args);
        };
        clearTimeout(timeout);
        timeout = setTimeout(later, wait);
    };
}

// Function to refresh recommendations (fallback for replacements)
function refreshRecommendations(container, projectId) {
    fetchRecommendationsStream(projectId, document.getElementById('agentThoughtsContainer'), container);
>>>>>>> b3542528
}<|MERGE_RESOLUTION|>--- conflicted
+++ resolved
@@ -138,17 +138,6 @@
             history.replaceState({}, '', window.location.pathname);
         }
 
-<<<<<<< HEAD
-            try {
-                const updateRes = await fetch('/api/pubsub/update_newsletter_papers', {
-                    method: 'POST',
-                    headers: { 'Content-Type': 'application/json' },
-                    body: JSON.stringify({ projectId })
-                });
-                const updateJson = await updateRes.json();
-                if (!updateRes.ok) {
-                  console.warn('⚠️ update_newsletter_papers status failed:', updateRes.status, updateJson);
-=======
         try {
             //todo update newsletter papers only on project creation or once a week
             const updateRes = await fetch('/api/pubsub/update_newsletter_papers', {
@@ -162,7 +151,6 @@
                 // Show user-friendly message for new projects
                 if (updateJson.error && updateJson.error.includes('No search queries found')) {
                 console.log('📝 New project detected - queries will be generated when recommendations are created');
->>>>>>> b3542528
                 }
             } else {
                 // Add a small delay to ensure database transaction is committed
@@ -368,63 +356,6 @@
             throw new Error(`Network response was not ok: ${response.status}. ${errorText}`);
         }
 
-<<<<<<< HEAD
-            const reader = response.body.getReader();
-            const decoder = new TextDecoder();
-            let buffer = '';
-
-            while (true) {
-                const { done, value } = await reader.read();
-                if (done) break;
-
-                buffer += decoder.decode(value, { stream: true });
-                const lines = buffer.split('\n\n');
-                buffer = lines.pop(); // Keep incomplete message in buffer
-
-                for (const line of lines) {
-                    if (line.startsWith('data: ')) {
-                        const jsonString = line.substring(6);
-                        const data = JSON.parse(jsonString);
-                        console.info("Received agent message")
-                        console.info(data)
-                        if (data.thought) {
-                            const thoughtEl = document.createElement('li');
-
-                            let content = data.thought;
-                            let icon = '🧠';
-                            if (content.startsWith('Calling tool:')) {
-                                icon = '🛠️';
-                                content = content.replace('Calling tool:', '<strong>Calling tool:</strong>');
-                            } else if (content.startsWith('Tool response received:')) {
-                                icon = '✅';
-                                content = `<p>${content.replace('Tool response received:', '<strong>Tool response received:</strong>')}</p>`;
-                            } else if (content.startsWith('Receiving user input')) {
-                                icon = '👤';
-                            } else if (content.startsWith('Final response')) {
-                                icon = '🏁';
-                            }
-
-                            thoughtEl.innerHTML = `${icon} ${content}`;
-                            thoughtsContainer.appendChild(thoughtEl);
-                            thoughtsContainer.scrollTop = thoughtsContainer.scrollHeight;
-                            lastThoughtEl = thoughtEl;
-                        } else if (data.recommendations) {
-                            renderRecommendations(data.recommendations, recommendationsContainer);
-                        } else if (data.out_of_scope) {
-                            // Render out-of-scope as a subunit under the last agent thought
-                            renderOutOfScopeInThoughts(data.out_of_scope, lastThoughtEl, thoughtsContainer);
-                            // Clear recommendations section
-                            recommendationsContainer.innerHTML = '';
-                        } else if (data.no_results) {
-                            // Render no-results as a subunit under the last agent thought
-                            renderNoResultsInThoughts(data.no_results, lastThoughtEl, thoughtsContainer);
-                            // Clear recommendations section
-                            recommendationsContainer.innerHTML = '';
-                        } else if (data.error) {
-                            console.error('Server-side error:', data.error);
-                            recommendationsContainer.innerHTML = `<p>Error: ${data.error}</p>`;
-                            thoughtsContainer.innerHTML += `<p>❌ An error occurred.</p>`;
-=======
         const reader = response.body.getReader();
         const decoder = new TextDecoder();
         let buffer = '';
@@ -441,30 +372,41 @@
                 if (line.startsWith('data: ')) {
                     const jsonString = line.substring(6);
                     const data = JSON.parse(jsonString);
-
+                    console.info("Received agent message")
+                    console.info(data)
                     if (data.thought) {
                         const thoughtEl = document.createElement('li');
 
-                        let content = data.thought;
-                        let icon = '🧠';
-                        if (content.startsWith('Calling tool:')) {
-                            icon = '🛠️';
-                            content = content.replace('Calling tool:', '<strong>Calling tool:</strong>');
-                        } else if (content.startsWith('Tool response received:')) {
-                            icon = '✅';
-                            content = content.replace('Tool response received:', '<strong>Tool response received:</strong>');
-                        } else if (content.startsWith('Receiving user input')) {
-                            icon = '👤';
-                        } else if (content.startsWith('Final response')) {
-                            icon = '🏁';
->>>>>>> b3542528
-                        }
+                    let content = data.thought;
+                    let icon = '🧠';
+                    if (content.startsWith('Calling tool:')) {
+                        icon = '🛠️';
+                        content = content.replace('Calling tool:', '<strong>Calling tool:</strong>');
+                    } else if (content.startsWith('Tool response received:')) {
+                        icon = '✅';
+                        content = content.replace('Tool response received:', '<strong>Tool response received:</strong>');
+                    } else if (content.startsWith('Receiving user input')) {
+                        icon = '👤';
+                    } else if (content.startsWith('Final response')) {
+                        icon = '🏁';
+                    }
 
                         thoughtEl.innerHTML = `${icon} ${content}`;
                         thoughtsContainer.appendChild(thoughtEl);
                         thoughtsContainer.scrollTop = thoughtsContainer.scrollHeight;
+                        lastThoughtEl = thoughtEl;
                     } else if (data.recommendations) {
                         renderRecommendations(data.recommendations, recommendationsContainer);
+                    } else if (data.out_of_scope) {
+                        // Render out-of-scope as a subunit under the last agent thought
+                        renderOutOfScopeInThoughts(data.out_of_scope, lastThoughtEl, thoughtsContainer);
+                        // Clear recommendations section
+                        recommendationsContainer.innerHTML = '';
+                    } else if (data.no_results) {
+                        // Render no-results as a subunit under the last agent thought
+                        renderNoResultsInThoughts(data.no_results, lastThoughtEl, thoughtsContainer);
+                        // Clear recommendations section
+                        recommendationsContainer.innerHTML = '';
                     } else if (data.error) {
                         console.error('Server-side error:', data.error);
                         recommendationsContainer.innerHTML = `<p>Error: ${data.error}</p>`;
@@ -643,251 +585,242 @@
     }
 }
 
-<<<<<<< HEAD
-    // Render out-of-scope as a subunit under the last agent thought
-    function renderOutOfScopeInThoughts(outOfScopeData, lastThoughtEl, thoughtsContainer) {
-        const message = outOfScopeData.message;
-        // Create out-of-scope subunit
-        const subunit = document.createElement('div');
-        subunit.classList.add('out-of-scope-thought-subunit');
-
-        // Short explanation (top)
-        const shortEl = document.createElement('div');
-        shortEl.classList.add('out-of-scope-short');
-        shortEl.textContent = message.short_explanation;
-        subunit.appendChild(shortEl);
-
-        // Show details button (now below short explanation)
-        const expandBtn = document.createElement('button');
-        expandBtn.classList.add('out-of-scope-expand-btn');
-        expandBtn.textContent = 'Show details';
-        subunit.appendChild(expandBtn);
-
-        // Expand/collapse for full explanation
-        const fullEl = document.createElement('div');
-        fullEl.classList.add('out-of-scope-full');
-        fullEl.textContent = message.explanation;
-        fullEl.style.display = 'none';
-        expandBtn.addEventListener('click', () => {
-            if (fullEl.style.display === 'none') {
-                fullEl.style.display = 'block';
-                expandBtn.textContent = 'Hide details';
-            } else {
-                fullEl.style.display = 'none';
-                expandBtn.textContent = 'Show details';
-            }
+// Render out-of-scope as a subunit under the last agent thought
+function renderOutOfScopeInThoughts(outOfScopeData, lastThoughtEl, thoughtsContainer) {
+    const message = outOfScopeData.message;
+    // Create out-of-scope subunit
+    const subunit = document.createElement('div');
+    subunit.classList.add('out-of-scope-thought-subunit');
+
+    // Short explanation (top)
+    const shortEl = document.createElement('div');
+    shortEl.classList.add('out-of-scope-short');
+    shortEl.textContent = message.short_explanation;
+    subunit.appendChild(shortEl);
+
+    // Show details button (now below short explanation)
+    const expandBtn = document.createElement('button');
+    expandBtn.classList.add('out-of-scope-expand-btn');
+    expandBtn.textContent = 'Show details';
+    subunit.appendChild(expandBtn);
+
+    // Expand/collapse for full explanation
+    const fullEl = document.createElement('div');
+    fullEl.classList.add('out-of-scope-full');
+    fullEl.textContent = message.explanation;
+    fullEl.style.display = 'none';
+    expandBtn.addEventListener('click', () => {
+        if (fullEl.style.display === 'none') {
+            fullEl.style.display = 'block';
+            expandBtn.textContent = 'Hide details';
+        } else {
+            fullEl.style.display = 'none';
+            expandBtn.textContent = 'Show details';
+        }
+    });
+    subunit.appendChild(fullEl);
+
+    // Suggestion
+    const suggestionEl = document.createElement('div');
+    suggestionEl.classList.add('out-of-scope-suggestion-inline');
+    suggestionEl.innerHTML = `<strong>Suggestion:</strong> ${message.suggestion}`;
+    subunit.appendChild(suggestionEl);
+
+    // New query input
+    const inputContainer = document.createElement('div');
+    inputContainer.classList.add('new-query-inline-container');
+    const inputLabel = document.createElement('label');
+    inputLabel.textContent = 'Please provide a new query:';
+    inputLabel.setAttribute('for', 'newQueryInput');
+    const inputEl = document.createElement('textarea');
+    inputEl.id = 'newQueryInput';
+    inputEl.placeholder = 'Enter a new research query focused on academic topics, technologies, or fields of study...';
+    inputEl.rows = 3;
+    const submitBtn = document.createElement('button');
+    submitBtn.textContent = 'Submit New Query';
+    submitBtn.classList.add('btn', 'btn-primary');
+    submitBtn.addEventListener('click', () => {
+        const newQuery = inputEl.value.trim();
+        if (newQuery) {
+            // Remove the subunit and restart
+            if (subunit.parentNode) subunit.parentNode.removeChild(subunit);
+
+            // Update the top input field to reflect the new query
+            const topInput = document.querySelector('input#projectTitle, textarea#projectDescription, input[type="text"], textarea');
+            if (topInput) {
+                topInput.value = newQuery;
+            }
+
+            // Get projectId and other context
+            const projectId = window.location.pathname.split('/').pop();
+            const recommendationsContainer = document.getElementById('recommendationsContainer');
+            const agentThoughtsContainer = document.getElementById('agentThoughtsContainer');
+
+            // Clear previous thoughts and recommendations
+            agentThoughtsContainer.innerHTML = '<p>🧠 Agent is thinking...</p>';
+            recommendationsContainer.innerHTML = '<p>⌛ Waiting for agent to provide recommendations...</p>';
+
+            // Update project prompt in backend, then update UI and start new recommendation stream
+            updateProjectPrompt(projectId, newQuery)
+                .then(data => {
+                    // Update the description in the UI
+                    const descDisplay = document.getElementById('projectDescriptionDisplay');
+                    if (descDisplay && data.description) {
+                        descDisplay.textContent = data.description;
+                    }
+                    // Now start the new recommendation stream
+                    return fetchRecommendationsStream(projectId, newQuery, agentThoughtsContainer, recommendationsContainer, true);
+                })
+                .catch(error => {
+                    console.error("Error updating project prompt or fetching recommendations:", error);
+                    agentThoughtsContainer.innerHTML += '<p>❌ Error processing new query.</p>';
+                });
+        } else {
+            alert('Please enter a new query.');
+        }
+    });
+    inputContainer.appendChild(inputLabel);
+    inputContainer.appendChild(inputEl);
+    inputContainer.appendChild(submitBtn);
+    subunit.appendChild(inputContainer);
+
+    // Insert subunit under the last thought or at the end
+    if (lastThoughtEl) {
+        lastThoughtEl.appendChild(subunit);
+    } else {
+        thoughtsContainer.appendChild(subunit);
+    }
+}
+
+// Render no-results as a subunit under the last agent thought
+function renderNoResultsInThoughts(noResultsData, lastThoughtEl, thoughtsContainer) {
+    const message = noResultsData.message;
+
+    // Create no-results subunit
+    const subunit = document.createElement('div');
+    subunit.classList.add('no-results-thought-subunit');
+
+    // Explanation (top)
+    const explanationEl = document.createElement('div');
+    explanationEl.classList.add('no-results-explanation');
+    explanationEl.innerHTML = message.explanation;
+    subunit.appendChild(explanationEl);
+
+    // Show filter details button
+    const expandBtn = document.createElement('button');
+    expandBtn.classList.add('no-results-expand-btn');
+    expandBtn.textContent = 'Show filter details';
+    subunit.appendChild(expandBtn);
+
+    // Expand/collapse for filter details
+    const filterDetailsEl = document.createElement('div');
+    filterDetailsEl.classList.add('no-results-filter-details');
+    filterDetailsEl.style.display = 'none';
+
+    // Build filter details content
+    let filterDetailsContent = '<h4>Applied Filters:</h4><ul>';
+    if (message.filter_criteria) {
+        Object.entries(message.filter_criteria).forEach(([key, value]) => {
+            const operator = value.op || '=';
+            filterDetailsContent += `<li><strong>${key}:</strong> ${operator} ${value.value}</li>`;
         });
-        subunit.appendChild(fullEl);
-
-        // Suggestion
-        const suggestionEl = document.createElement('div');
-        suggestionEl.classList.add('out-of-scope-suggestion-inline');
-        suggestionEl.innerHTML = `<strong>Suggestion:</strong> ${message.suggestion}`;
-        subunit.appendChild(suggestionEl);
-
-        // New query input
-        const inputContainer = document.createElement('div');
-        inputContainer.classList.add('new-query-inline-container');
-        const inputLabel = document.createElement('label');
-        inputLabel.textContent = 'Please provide a new query:';
-        inputLabel.setAttribute('for', 'newQueryInput');
-        const inputEl = document.createElement('textarea');
-        inputEl.id = 'newQueryInput';
-        inputEl.placeholder = 'Enter a new research query focused on academic topics, technologies, or fields of study...';
-        inputEl.rows = 3;
-        const submitBtn = document.createElement('button');
-        submitBtn.textContent = 'Submit New Query';
-        submitBtn.classList.add('btn', 'btn-primary');
-        submitBtn.addEventListener('click', () => {
-            const newQuery = inputEl.value.trim();
-            if (newQuery) {
-                // Remove the subunit and restart
-                if (subunit.parentNode) subunit.parentNode.removeChild(subunit);
-
-                // Update the top input field to reflect the new query
-                const topInput = document.querySelector('input#projectTitle, textarea#projectDescription, input[type="text"], textarea');
-                if (topInput) {
-                    topInput.value = newQuery;
-                }
-
-                // Get projectId and other context
-                const projectId = window.location.pathname.split('/').pop();
-                const recommendationsContainer = document.getElementById('recommendationsContainer');
-                const agentThoughtsContainer = document.getElementById('agentThoughtsContainer');
-
-                // Clear previous thoughts and recommendations
-                agentThoughtsContainer.innerHTML = '<p>🧠 Agent is thinking...</p>';
-                recommendationsContainer.innerHTML = '<p>⌛ Waiting for agent to provide recommendations...</p>';
-
-                // Update project prompt in backend, then update UI and start new recommendation stream
-                updateProjectPrompt(projectId, newQuery)
-                    .then(data => {
-                        // Update the description in the UI
-                        const descDisplay = document.getElementById('projectDescriptionDisplay');
-                        if (descDisplay && data.description) {
-                            descDisplay.textContent = data.description;
-                        }
-                        // Now start the new recommendation stream
-                        return fetchRecommendationsStream(projectId, newQuery, agentThoughtsContainer, recommendationsContainer, true);
-                    })
-                    .catch(error => {
-                        console.error("Error updating project prompt or fetching recommendations:", error);
-                        agentThoughtsContainer.innerHTML += '<p>❌ Error processing new query.</p>';
-                    });
-            } else {
-                alert('Please enter a new query.');
-            }
+    }
+    filterDetailsContent += '</ul>';
+
+    if (message.closest_values && Object.keys(message.closest_values).length > 0) {
+        filterDetailsContent += '<h4>Closest Available Values:</h4><ul>';
+        Object.entries(message.closest_values).forEach(([key, value]) => {
+            const direction = value.direction || 'unknown';
+            filterDetailsContent += `<li><strong>${key}:</strong> ${value.value} (${direction})</li>`;
         });
-        inputContainer.appendChild(inputLabel);
-        inputContainer.appendChild(inputEl);
-        inputContainer.appendChild(submitBtn);
-        subunit.appendChild(inputContainer);
-
-        // Insert subunit under the last thought or at the end
-        if (lastThoughtEl) {
-            lastThoughtEl.appendChild(subunit);
+        filterDetailsContent += '</ul>';
+    }
+
+    filterDetailsEl.innerHTML = filterDetailsContent;
+
+    expandBtn.addEventListener('click', () => {
+        if (filterDetailsEl.style.display === 'none') {
+            filterDetailsEl.style.display = 'block';
+            expandBtn.textContent = 'Hide filter details';
         } else {
-            thoughtsContainer.appendChild(subunit);
-        }
-    }
-
-    // Render no-results as a subunit under the last agent thought
-    function renderNoResultsInThoughts(noResultsData, lastThoughtEl, thoughtsContainer) {
-        const message = noResultsData.message;
-
-        // Create no-results subunit
-        const subunit = document.createElement('div');
-        subunit.classList.add('no-results-thought-subunit');
-
-        // Explanation (top)
-        const explanationEl = document.createElement('div');
-        explanationEl.classList.add('no-results-explanation');
-        explanationEl.innerHTML = message.explanation;
-        subunit.appendChild(explanationEl);
-
-        // Show filter details button
-        const expandBtn = document.createElement('button');
-        expandBtn.classList.add('no-results-expand-btn');
-        expandBtn.textContent = 'Show filter details';
-        subunit.appendChild(expandBtn);
-
-        // Expand/collapse for filter details
-        const filterDetailsEl = document.createElement('div');
-        filterDetailsEl.classList.add('no-results-filter-details');
-        filterDetailsEl.style.display = 'none';
-
-        // Build filter details content
-        let filterDetailsContent = '<h4>Applied Filters:</h4><ul>';
-        if (message.filter_criteria) {
-            Object.entries(message.filter_criteria).forEach(([key, value]) => {
-                const operator = value.op || '=';
-                filterDetailsContent += `<li><strong>${key}:</strong> ${operator} ${value.value}</li>`;
-            });
-        }
-        filterDetailsContent += '</ul>';
-
-        if (message.closest_values && Object.keys(message.closest_values).length > 0) {
-            filterDetailsContent += '<h4>Closest Available Values:</h4><ul>';
-            Object.entries(message.closest_values).forEach(([key, value]) => {
-                const direction = value.direction || 'unknown';
-                filterDetailsContent += `<li><strong>${key}:</strong> ${value.value} (${direction})</li>`;
-            });
-            filterDetailsContent += '</ul>';
-        }
-
-        filterDetailsEl.innerHTML = filterDetailsContent;
-
-        expandBtn.addEventListener('click', () => {
-            if (filterDetailsEl.style.display === 'none') {
-                filterDetailsEl.style.display = 'block';
-                expandBtn.textContent = 'Hide filter details';
-            } else {
-                filterDetailsEl.style.display = 'none';
-                expandBtn.textContent = 'Show filter details';
-            }
-        });
-        subunit.appendChild(filterDetailsEl);
-
-        // Suggestion for new query
-        const suggestionEl = document.createElement('div');
-        suggestionEl.classList.add('no-results-suggestion-inline');
-        suggestionEl.innerHTML = '<strong>💡 Tip:</strong> Try adjusting your filters or broadening your search terms.';
-        subunit.appendChild(suggestionEl);
-
-        // New query input
-        const inputContainer = document.createElement('div');
-        inputContainer.classList.add('new-query-inline-container');
-        const inputLabel = document.createElement('label');
-        inputLabel.textContent = 'Try a new search:';
-        inputLabel.setAttribute('for', 'newQueryInput');
-        const inputEl = document.createElement('textarea');
-        inputEl.id = 'newQueryInput';
-        inputEl.placeholder = 'Enter a new research query with different filters or broader terms...';
-        inputEl.rows = 3;
-        const submitBtn = document.createElement('button');
-        submitBtn.textContent = 'Submit New Query';
-        submitBtn.classList.add('btn', 'btn-primary');
-        submitBtn.addEventListener('click', () => {
-            const newQuery = inputEl.value.trim();
-            if (newQuery) {
-                // Remove the subunit and restart
-                if (subunit.parentNode) subunit.parentNode.removeChild(subunit);
-
-                // Update the top input field to reflect the new query
-                const topInput = document.querySelector('input#projectTitle, textarea#projectDescription, input[type="text"], textarea');
-                if (topInput) {
-                    topInput.value = newQuery;
-                }
-
-                // Get projectId and other context
-                const projectId = window.location.pathname.split('/').pop();
-                const recommendationsContainer = document.getElementById('recommendationsContainer');
-                const agentThoughtsContainer = document.getElementById('agentThoughtsContainer');
-
-                // Clear previous thoughts and recommendations
-                agentThoughtsContainer.innerHTML = '<p>🧠 Agent is thinking...</p>';
-                recommendationsContainer.innerHTML = '<p>⌛ Waiting for agent to provide recommendations...</p>';
-
-                // Update project prompt in backend, then update UI and start new recommendation stream
-                updateProjectPrompt(projectId, newQuery)
-                    .then(data => {
-                        // Update the description in the UI
-                        const descDisplay = document.getElementById('projectDescriptionDisplay');
-                        if (descDisplay && data.description) {
-                            descDisplay.textContent = data.description;
-                        }
-                        // Now start the new recommendation stream
-                        return fetchRecommendationsStream(projectId, newQuery, agentThoughtsContainer, recommendationsContainer, true);
-                    })
-                    .catch(error => {
-                        console.error("Error updating project prompt or fetching recommendations:", error);
-                        agentThoughtsContainer.innerHTML += '<p>❌ Error processing new query.</p>';
-                    });
-            } else {
-                alert('Please enter a new query.');
-            }
-        });
-        inputContainer.appendChild(inputLabel);
-        inputContainer.appendChild(inputEl);
-        inputContainer.appendChild(submitBtn);
-        subunit.appendChild(inputContainer);
-
-        // Insert subunit under the last thought or at the end
-        if (lastThoughtEl) {
-            lastThoughtEl.appendChild(subunit);
+            filterDetailsEl.style.display = 'none';
+            expandBtn.textContent = 'Show filter details';
+        }
+    });
+    subunit.appendChild(filterDetailsEl);
+
+    // Suggestion for new query
+    const suggestionEl = document.createElement('div');
+    suggestionEl.classList.add('no-results-suggestion-inline');
+    suggestionEl.innerHTML = '<strong>💡 Tip:</strong> Try adjusting your filters or broadening your search terms.';
+    subunit.appendChild(suggestionEl);
+
+    // New query input
+    const inputContainer = document.createElement('div');
+    inputContainer.classList.add('new-query-inline-container');
+    const inputLabel = document.createElement('label');
+    inputLabel.textContent = 'Try a new search:';
+    inputLabel.setAttribute('for', 'newQueryInput');
+    const inputEl = document.createElement('textarea');
+    inputEl.id = 'newQueryInput';
+    inputEl.placeholder = 'Enter a new research query with different filters or broader terms...';
+    inputEl.rows = 3;
+    const submitBtn = document.createElement('button');
+    submitBtn.textContent = 'Submit New Query';
+    submitBtn.classList.add('btn', 'btn-primary');
+    submitBtn.addEventListener('click', () => {
+        const newQuery = inputEl.value.trim();
+        if (newQuery) {
+            // Remove the subunit and restart
+            if (subunit.parentNode) subunit.parentNode.removeChild(subunit);
+
+            // Update the top input field to reflect the new query
+            const topInput = document.querySelector('input#projectTitle, textarea#projectDescription, input[type="text"], textarea');
+            if (topInput) {
+                topInput.value = newQuery;
+            }
+
+            // Get projectId and other context
+            const projectId = window.location.pathname.split('/').pop();
+            const recommendationsContainer = document.getElementById('recommendationsContainer');
+            const agentThoughtsContainer = document.getElementById('agentThoughtsContainer');
+
+            // Clear previous thoughts and recommendations
+            agentThoughtsContainer.innerHTML = '<p>🧠 Agent is thinking...</p>';
+            recommendationsContainer.innerHTML = '<p>⌛ Waiting for agent to provide recommendations...</p>';
+
+            // Update project prompt in backend, then update UI and start new recommendation stream
+            updateProjectPrompt(projectId, newQuery)
+                .then(data => {
+                    // Update the description in the UI
+                    const descDisplay = document.getElementById('projectDescriptionDisplay');
+                    if (descDisplay && data.description) {
+                        descDisplay.textContent = data.description;
+                    }
+                    // Now start the new recommendation stream
+                    return fetchRecommendationsStream(projectId, newQuery, agentThoughtsContainer, recommendationsContainer, true);
+                })
+                .catch(error => {
+                    console.error("Error updating project prompt or fetching recommendations:", error);
+                    agentThoughtsContainer.innerHTML += '<p>❌ Error processing new query.</p>';
+                });
         } else {
-            thoughtsContainer.appendChild(subunit);
-        }
-    }
-
-    function setupCollapsibleDescription(description) {
-        const descriptionDisplay = document.getElementById('projectDescriptionDisplay');
-        const descriptionWrapper = descriptionDisplay?.parentElement;
-        const toggleButton = document.getElementById('descriptionToggle');
-        const fadeOverlay = document.getElementById('descriptionFadeOverlay');
-        const controls = document.getElementById('descriptionControls');
-        const expandText = toggleButton?.querySelector('.expand-text');
-=======
+            alert('Please enter a new query.');
+        }
+    });
+    inputContainer.appendChild(inputLabel);
+    inputContainer.appendChild(inputEl);
+    inputContainer.appendChild(submitBtn);
+    subunit.appendChild(inputContainer);
+
+    // Insert subunit under the last thought or at the end
+    if (lastThoughtEl) {
+        lastThoughtEl.appendChild(subunit);
+    } else {
+        thoughtsContainer.appendChild(subunit);
+    }
+}
+
 function setupCollapsibleDescription(description) {
     const descriptionDisplay = document.getElementById('projectDescriptionDisplay');
     const descriptionWrapper = descriptionDisplay?.parentElement;
@@ -895,7 +828,6 @@
     const fadeOverlay = document.getElementById('descriptionFadeOverlay');
     const controls = document.getElementById('descriptionControls');
     const expandText = toggleButton?.querySelector('.expand-text');
->>>>>>> b3542528
 
     if (!descriptionDisplay || !descriptionWrapper || !toggleButton || !fadeOverlay || !controls || !expandText) return;
 
@@ -1039,18 +971,6 @@
     }
 
     handleRouting();
-<<<<<<< HEAD
-});
-
-// Utility to update project prompt in backend and UI
-function updateProjectPrompt(projectId, newPrompt) {
-    return fetch(`/api/project/${projectId}/update_prompt`, {
-        method: 'POST',
-        headers: { 'Content-Type': 'application/json' },
-        body: JSON.stringify({ prompt: newPrompt })
-    })
-    .then(response => response.json());
-=======
 
     const recommendationsContainer = document.getElementById('recommendationsContainer');
     if (recommendationsContainer) {
@@ -1446,5 +1366,14 @@
 // Function to refresh recommendations (fallback for replacements)
 function refreshRecommendations(container, projectId) {
     fetchRecommendationsStream(projectId, document.getElementById('agentThoughtsContainer'), container);
->>>>>>> b3542528
+}
+
+// Utility to update project prompt in backend and UI
+function updateProjectPrompt(projectId, newPrompt) {
+    return fetch(`/api/project/${projectId}/update_prompt`, {
+        method: 'POST',
+        headers: { 'Content-Type': 'application/json' },
+        body: JSON.stringify({ prompt: newPrompt })
+    })
+    .then(response => response.json());
 }